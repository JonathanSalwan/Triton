##
##  Copyright (C) - Triton
##
##  This program is under the terms of the BSD License.
##

##################################################################################### CMake libtriton

cmake_minimum_required(VERSION 2.8)
project(triton)

# Define cmake options
option(ASAN "Enable the ASAN linking" OFF)
option(GCOV "Enable code coverage" OFF)
option(INCBUILD "Increment the build number" OFF)
option(KERNEL4 "Pin will run on a Linux's kernel v4" ON)
option(PINTOOL "Build Triton with the Pin tool as tracer" OFF)
option(PYTHON_BINDINGS "Enable Python bindings into the libtriton" ON)
option(STATICLIB "Build a static library" OFF)
<<<<<<< HEAD
option(INCBUILD "Increment the build number" OFF)
option(GCOV "Enable code coverage" OFF)
option(WITH_IWYU "Enable iwyu diagnostic" OFF)
=======
>>>>>>> dcebea65

if(PINTOOL AND NOT PYTHON_BINDINGS)
    MESSAGE(FATAL_ERROR "You can't have pintools without python binding.")
endif()

#Enable ctest
include(CTest)

set(PYTHONPATH_CMD ${CMAKE_COMMAND} -E env PYTHONPATH=${CMAKE_CURRENT_BINARY_DIR}/src/libtriton/${CMAKE_CFG_INTDIR}/)

if(PYTHON_BINDINGS)
    find_package(PythonInterp 2.7 REQUIRED)
    add_custom_target(test-python
        COMMAND ${PYTHONPATH_CMD} python -m unittest discover ${CMAKE_SOURCE_DIR}/src/testers/unittests
        DEPENDS python-triton
    )
else()
    add_custom_target(test-python
        COMMAND echo "No python test as python support is disabled"
    )
endif()

if(${CMAKE_SYSTEM_NAME} MATCHES "Linux")
  if(GCOV)
    add_custom_target(check
        COMMAND lcov --zerocounters --directory ${CMAKE_BINARY_DIR}/src/libtriton
        COMMAND lcov --capture --initial --directory ${CMAKE_BINARY_DIR}/src/libtriton --output-file app
        COMMAND ${PYTHONPATH_CMD} ${CMAKE_SOURCE_DIR}/src/scripts/run_linux_test.sh
        COMMAND ${CMAKE_COMMAND} --build ${CMAKE_BINARY_DIR} --target test-python
        COMMAND lcov --no-checksum --directory ${CMAKE_BINARY_DIR}/src/libtriton --capture --output-file coverage.info
        COMMAND lcov --remove coverage.info '/usr*' --remove coverage.info 'pintools*' --remove coverage.info 'examples*' -o coverage.info
        COMMAND genhtml coverage.info -o coverage
        COMMAND ${CMAKE_COMMAND} -E echo "-- Report generated in ${CMAKE_CURRENT_BINARY_DIR}/coverage/index.html"
    )
  else()
    # Special handling of Linux test to check if pin can be attached on other binaries.
    add_custom_target(check
        COMMAND ${PYTHONPATH_CMD} ${CMAKE_SOURCE_DIR}/src/scripts/run_linux_test.sh
        DEPENDS test-python
    )
  endif()
else()
    add_custom_target(check
        COMMAND ${PYTHONPATH_CMD} ctest --output-on-failure
        DEPENDS test-python
    )
endif()

set(CMAKE_BUILD_TYPE Release)

if(GCOV)
    set(CMAKE_CXX_FLAGS "${CMAKE_CXX_FLAGS} -g -O0 --coverage")
endif()

# Specific OSX POLICY
if(${CMAKE_SYSTEM_NAME} MATCHES "Darwin")
    if(POLICY CMP0025)
        cmake_policy(SET CMP0025 OLD) # report Apple's Clang as just Clang
    endif()
    if(POLICY CMP0042)
        cmake_policy(SET CMP0042 NEW) # MACOSX_RPATH
    endif()
endif()

# Get architecture
if(CMAKE_SIZEOF_VOID_P EQUAL 8)
    set(ARCHITECTURE amd64)
else()
    set(ARCHITECTURE i386)
endif()

if(${TARGET} MATCHES "ia32")
    set(ARCHITECTURE i386)
endif()

# Triton version
if(INCBUILD)
    # Get and increment the build number
    file(READ ${CMAKE_SOURCE_DIR}/.build_number BUILD_NUMBER)
    math(EXPR NEW_BUILD_NUMBER "${BUILD_NUMBER} + 1")
    file(WRITE ${CMAKE_SOURCE_DIR}/.build_number ${NEW_BUILD_NUMBER})
endif()

# Read the build version
file(READ ${CMAKE_SOURCE_DIR}/.build_number BUILD_NUMBER)
set(VERSION_MAJOR 0)
set(VERSION_MINOR 6)
set(VERSION_BUILD ${BUILD_NUMBER})

# Custom cmake search
list(APPEND CMAKE_MODULE_PATH "${CMAKE_SOURCE_DIR}/CMakeModules/")

# Find Python 2.7
if(PYTHON_BINDINGS)
    find_package(PythonInterp 2.7 REQUIRED)
    if(NOT PYTHON_INCLUDE_DIRS)
        set(PYTHON_INCLUDE_DIRS "$ENV{PYTHON_INCLUDE_DIRS}")
    endif()
        if(NOT PYTHON_LIBRARIES)
            set(PYTHON_LIBRARIES "$ENV{PYTHON_LIBRARIES}")
        endif()
        if(NOT PYTHON_INCLUDE_DIRS AND NOT PYTHON_LIBRARIES)
            find_package(PythonLibs 2.7 REQUIRED)
        elseif(NOT (PYTHON_INCLUDE_DIRS AND PYTHON_LIBRARIES))
            message(FATAL_ERROR "Inconsistent PYTHON_INCLUDE_DIRS and PYTHON_LIBRARIES")
        endif()
    include_directories(${PYTHON_INCLUDE_DIRS})
    add_definitions("-DPYTHON_LIBRARIES=\"${PYTHON_LIBRARIES}\"")
endif()

# Look for dependencies as they may be required by examples
# FIXME: We should move the tracer away to not link with these libraries

# Find Z3
if(NOT Z3_INCLUDE_DIRS)
    set(Z3_INCLUDE_DIRS "$ENV{Z3_INCLUDE_DIRS}")
endif()

if(NOT Z3_LIBRARIES)
    set(Z3_LIBRARIES "$ENV{Z3_LIBRARIES}")
endif()

if(NOT Z3_INCLUDE_DIRS AND NOT Z3_LIBRARIES)
    find_package(Z3 REQUIRED)
    if(NOT Z3_FOUND)
        message(FATAL_ERROR "Z3 not found")
    endif()
endif()

include_directories(${Z3_INCLUDE_DIRS})

# Find Capstone
if(NOT CAPSTONE_INCLUDE_DIRS)
    set(CAPSTONE_INCLUDE_DIRS "$ENV{CAPSTONE_INCLUDE_DIRS}")
endif()

if(NOT CAPSTONE_LIBRARIES)
    set(CAPSTONE_LIBRARIES "$ENV{CAPSTONE_LIBRARIES}")
endif()

if(NOT CAPSTONE_INCLUDE_DIRS AND NOT CAPSTONE_LIBRARIES)
    find_package(CAPSTONE REQUIRED)
    if(NOT CAPSTONE_FOUND)
        message(FATAL_ERROR "Capstone not found")
    endif()
endif()

include_directories(${CAPSTONE_INCLUDE_DIRS})

# Find boost
find_package(Boost 1.55.0 REQUIRED)
include_directories("${Boost_INCLUDE_DIRS}")

# Use the same ABI as pin
if(PINTOOL)
    set(CMAKE_CXX_FLAGS "${CMAKE_CXX_FLAGS} -D_GLIBCXX_USE_CXX11_ABI=0")
endif()

# Add triton includes for every project
include_directories("${CMAKE_SOURCE_DIR}/src/libtriton/includes")

set(PROJECT_LIBTRITON "triton")
add_subdirectory(src)
add_subdirectory(doc)

set(PROJECT_TRDPARTY_DIR "to_ignored_dir")

# additional target to perform clang-format run, requires clang-format
find_program(CLANG_FORMAT NAMES clang-format clang-format-3.8)
if(NOT CLANG_FORMAT)
  MESSAGE(STATUS "Clang format not found")
else()
  MESSAGE(STATUS "Clang format path : ${CLANG_FORMAT}")

  # get all project files
  file(GLOB_RECURSE ALL_SOURCE_FILES *.cpp *.hpp)
  foreach (SOURCE_FILE ${ALL_SOURCE_FILES})
    string(FIND ${SOURCE_FILE} ${PROJECT_TRDPARTY_DIR} PROJECT_TRDPARTY_DIR_FOUND)
    if (NOT ${PROJECT_TRDPARTY_DIR_FOUND} EQUAL -1)
      list(REMOVE_ITEM ALL_SOURCE_FILES ${SOURCE_FILE})
    endif ()
  endforeach ()

  add_custom_target(
    clangformat
    COMMAND ${CLANG_FORMAT}
    -i
    ${ALL_SOURCE_FILES}
    )
endif()

# additional target to perform cppcheck run, requires cppcheck
find_program(CPPCHECK NAMES cppcheck)
if(NOT CPPCHECK)
  MESSAGE(STATUS "cppcheck not found")
else()
  MESSAGE(STATUS "cppcheck path : ${CPPCHECK}")

  # get all project files
  file(GLOB_RECURSE ALL_SOURCE_FILES *.cpp *.hpp)
  foreach (SOURCE_FILE ${ALL_SOURCE_FILES})
    string(FIND ${SOURCE_FILE} ${PROJECT_TRDPARTY_DIR} PROJECT_TRDPARTY_DIR_FOUND)
    if (NOT ${PROJECT_TRDPARTY_DIR_FOUND} EQUAL -1)
      list(REMOVE_ITEM ALL_SOURCE_FILES ${SOURCE_FILE})
    endif ()
  endforeach ()

  add_custom_target(
    cppcheck
    COMMAND ${CPPCHECK}
    --enable=warning,performance,portability,information,missingInclude
    --std=c++11
    -I${CMAKE_SOURCE_DIR}/src/libtriton/includes
    -I${CMAKE_SOURCE_DIR}/src/tracer/pin
    #--library=qt.cfg
    --template="[{severity}][{id}] {message} {callstack} \(On {file}:{line}\)"
    --verbose
    --quiet
    ${ALL_SOURCE_FILES} 2>&1 | grep -v purge
    )
endif()

# additional target to perform clang-tidy run
# Prefer manual integration to run it only when required.
# Automatic integration can be done using
# -DCMAKE_CXX_CLANG_TIDY=clang-tidy-3.8
#
# Whatever, we need the compilation database that is enable with
# -DCMAKE_EXPORT_COMPILE_COMMANDS:BOOL=ON
if(CMAKE_EXPORT_COMPILE_COMMANDS)
  find_program(CLANG_TIDY NAMES run-clang-tidy.py run-clang-tidy-3.8.py)
  if(NOT CLANG_TIDY)
    MESSAGE(STATUS "clang-tidy not found")
  else()
    MESSAGE(STATUS "clang-tidy path : ${CLANG_TIDY}")

    add_custom_target(
      clangTidy
      COMMAND ${CLANG_TIDY}
      )
  endif()
else()
  message(STATUS "Cland tidy disabled: it needs the compilation database")
endif()<|MERGE_RESOLUTION|>--- conflicted
+++ resolved
@@ -17,12 +17,7 @@
 option(PINTOOL "Build Triton with the Pin tool as tracer" OFF)
 option(PYTHON_BINDINGS "Enable Python bindings into the libtriton" ON)
 option(STATICLIB "Build a static library" OFF)
-<<<<<<< HEAD
-option(INCBUILD "Increment the build number" OFF)
-option(GCOV "Enable code coverage" OFF)
 option(WITH_IWYU "Enable iwyu diagnostic" OFF)
-=======
->>>>>>> dcebea65
 
 if(PINTOOL AND NOT PYTHON_BINDINGS)
     MESSAGE(FATAL_ERROR "You can't have pintools without python binding.")
