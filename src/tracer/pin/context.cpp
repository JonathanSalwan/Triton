//! \file
/*
**  Copyright (C) - Triton
**
**  This program is under the terms of the BSD License.
*/

/* pintool */
#include "bindings.hpp"
#include "api.hpp"
#include "context.hpp"

#include <cstring>
#include <stdexcept>

/* libTriton */
#include <triton/api.hpp>
#include <triton/cpuSize.hpp>
#include <triton/coreUtils.hpp>
#include <triton/x86Specifications.hpp>




namespace tracer {
  namespace pintool {
    namespace context {

      CONTEXT* lastContext    = nullptr;
      bool     mustBeExecuted = false;


      triton::uint512 getCurrentRegisterValue(const triton::arch::Register& reg) {
        triton::uint8 buffer[triton::size::dqqword] = {0};
        triton::uint512 value = 0;

        if (tracer::pintool::context::lastContext == nullptr)
          return 0;

        #if defined(__x86_64__) || defined(_M_X64)
          switch (reg.getParent()) {
            case triton::arch::ID_REG_X86_RAX:     PIN_GetContextRegval(tracer::pintool::context::lastContext, LEVEL_BASE::REG_RAX,    reinterpret_cast<triton::uint8*>(buffer)); break;
            case triton::arch::ID_REG_X86_RBX:     PIN_GetContextRegval(tracer::pintool::context::lastContext, LEVEL_BASE::REG_RBX,    reinterpret_cast<triton::uint8*>(buffer)); break;
            case triton::arch::ID_REG_X86_RCX:     PIN_GetContextRegval(tracer::pintool::context::lastContext, LEVEL_BASE::REG_RCX,    reinterpret_cast<triton::uint8*>(buffer)); break;
            case triton::arch::ID_REG_X86_RDX:     PIN_GetContextRegval(tracer::pintool::context::lastContext, LEVEL_BASE::REG_RDX,    reinterpret_cast<triton::uint8*>(buffer)); break;
            case triton::arch::ID_REG_X86_RDI:     PIN_GetContextRegval(tracer::pintool::context::lastContext, LEVEL_BASE::REG_RDI,    reinterpret_cast<triton::uint8*>(buffer)); break;
            case triton::arch::ID_REG_X86_RSI:     PIN_GetContextRegval(tracer::pintool::context::lastContext, LEVEL_BASE::REG_RSI,    reinterpret_cast<triton::uint8*>(buffer)); break;
            case triton::arch::ID_REG_X86_RBP:     PIN_GetContextRegval(tracer::pintool::context::lastContext, LEVEL_BASE::REG_RBP,    reinterpret_cast<triton::uint8*>(buffer)); break;
            case triton::arch::ID_REG_X86_RSP:     PIN_GetContextRegval(tracer::pintool::context::lastContext, LEVEL_BASE::REG_RSP,    reinterpret_cast<triton::uint8*>(buffer)); break;
            case triton::arch::ID_REG_X86_RIP:     PIN_GetContextRegval(tracer::pintool::context::lastContext, LEVEL_BASE::REG_RIP,    reinterpret_cast<triton::uint8*>(buffer)); break;
            case triton::arch::ID_REG_X86_EFLAGS:  PIN_GetContextRegval(tracer::pintool::context::lastContext, LEVEL_BASE::REG_RFLAGS, reinterpret_cast<triton::uint8*>(buffer)); break;
            case triton::arch::ID_REG_X86_R8:      PIN_GetContextRegval(tracer::pintool::context::lastContext, LEVEL_BASE::REG_R8,     reinterpret_cast<triton::uint8*>(buffer)); break;
            case triton::arch::ID_REG_X86_R9:      PIN_GetContextRegval(tracer::pintool::context::lastContext, LEVEL_BASE::REG_R9,     reinterpret_cast<triton::uint8*>(buffer)); break;
            case triton::arch::ID_REG_X86_R10:     PIN_GetContextRegval(tracer::pintool::context::lastContext, LEVEL_BASE::REG_R10,    reinterpret_cast<triton::uint8*>(buffer)); break;
            case triton::arch::ID_REG_X86_R11:     PIN_GetContextRegval(tracer::pintool::context::lastContext, LEVEL_BASE::REG_R11,    reinterpret_cast<triton::uint8*>(buffer)); break;
            case triton::arch::ID_REG_X86_R12:     PIN_GetContextRegval(tracer::pintool::context::lastContext, LEVEL_BASE::REG_R12,    reinterpret_cast<triton::uint8*>(buffer)); break;
            case triton::arch::ID_REG_X86_R13:     PIN_GetContextRegval(tracer::pintool::context::lastContext, LEVEL_BASE::REG_R13,    reinterpret_cast<triton::uint8*>(buffer)); break;
            case triton::arch::ID_REG_X86_R14:     PIN_GetContextRegval(tracer::pintool::context::lastContext, LEVEL_BASE::REG_R14,    reinterpret_cast<triton::uint8*>(buffer)); break;
            case triton::arch::ID_REG_X86_R15:     PIN_GetContextRegval(tracer::pintool::context::lastContext, LEVEL_BASE::REG_R15,    reinterpret_cast<triton::uint8*>(buffer)); break;
            case triton::arch::ID_REG_X86_MM0:     return 0; /* Pin doesn't support MMX */
            case triton::arch::ID_REG_X86_MM1:     return 0; /* Pin doesn't support MMX */
            case triton::arch::ID_REG_X86_MM2:     return 0; /* Pin doesn't support MMX */
            case triton::arch::ID_REG_X86_MM3:     return 0; /* Pin doesn't support MMX */
            case triton::arch::ID_REG_X86_MM4:     return 0; /* Pin doesn't support MMX */
            case triton::arch::ID_REG_X86_MM5:     return 0; /* Pin doesn't support MMX */
            case triton::arch::ID_REG_X86_MM6:     return 0; /* Pin doesn't support MMX */
            case triton::arch::ID_REG_X86_MM7:     return 0; /* Pin doesn't support MMX */
            case triton::arch::ID_REG_X86_XMM0:    PIN_GetContextRegval(tracer::pintool::context::lastContext, LEVEL_BASE::REG_XMM0,   reinterpret_cast<triton::uint8*>(buffer)); break;
            case triton::arch::ID_REG_X86_XMM1:    PIN_GetContextRegval(tracer::pintool::context::lastContext, LEVEL_BASE::REG_XMM1,   reinterpret_cast<triton::uint8*>(buffer)); break;
            case triton::arch::ID_REG_X86_XMM2:    PIN_GetContextRegval(tracer::pintool::context::lastContext, LEVEL_BASE::REG_XMM2,   reinterpret_cast<triton::uint8*>(buffer)); break;
            case triton::arch::ID_REG_X86_XMM3:    PIN_GetContextRegval(tracer::pintool::context::lastContext, LEVEL_BASE::REG_XMM3,   reinterpret_cast<triton::uint8*>(buffer)); break;
            case triton::arch::ID_REG_X86_XMM4:    PIN_GetContextRegval(tracer::pintool::context::lastContext, LEVEL_BASE::REG_XMM4,   reinterpret_cast<triton::uint8*>(buffer)); break;
            case triton::arch::ID_REG_X86_XMM5:    PIN_GetContextRegval(tracer::pintool::context::lastContext, LEVEL_BASE::REG_XMM5,   reinterpret_cast<triton::uint8*>(buffer)); break;
            case triton::arch::ID_REG_X86_XMM6:    PIN_GetContextRegval(tracer::pintool::context::lastContext, LEVEL_BASE::REG_XMM6,   reinterpret_cast<triton::uint8*>(buffer)); break;
            case triton::arch::ID_REG_X86_XMM7:    PIN_GetContextRegval(tracer::pintool::context::lastContext, LEVEL_BASE::REG_XMM7,   reinterpret_cast<triton::uint8*>(buffer)); break;
            case triton::arch::ID_REG_X86_XMM8:    PIN_GetContextRegval(tracer::pintool::context::lastContext, LEVEL_BASE::REG_XMM8,   reinterpret_cast<triton::uint8*>(buffer)); break;
            case triton::arch::ID_REG_X86_XMM9:    PIN_GetContextRegval(tracer::pintool::context::lastContext, LEVEL_BASE::REG_XMM9,   reinterpret_cast<triton::uint8*>(buffer)); break;
            case triton::arch::ID_REG_X86_XMM10:   PIN_GetContextRegval(tracer::pintool::context::lastContext, LEVEL_BASE::REG_XMM10,  reinterpret_cast<triton::uint8*>(buffer)); break;
            case triton::arch::ID_REG_X86_XMM11:   PIN_GetContextRegval(tracer::pintool::context::lastContext, LEVEL_BASE::REG_XMM11,  reinterpret_cast<triton::uint8*>(buffer)); break;
            case triton::arch::ID_REG_X86_XMM12:   PIN_GetContextRegval(tracer::pintool::context::lastContext, LEVEL_BASE::REG_XMM12,  reinterpret_cast<triton::uint8*>(buffer)); break;
            case triton::arch::ID_REG_X86_XMM13:   PIN_GetContextRegval(tracer::pintool::context::lastContext, LEVEL_BASE::REG_XMM13,  reinterpret_cast<triton::uint8*>(buffer)); break;
            case triton::arch::ID_REG_X86_XMM14:   PIN_GetContextRegval(tracer::pintool::context::lastContext, LEVEL_BASE::REG_XMM14,  reinterpret_cast<triton::uint8*>(buffer)); break;
            case triton::arch::ID_REG_X86_XMM15:   PIN_GetContextRegval(tracer::pintool::context::lastContext, LEVEL_BASE::REG_XMM15,  reinterpret_cast<triton::uint8*>(buffer)); break;
            case triton::arch::ID_REG_X86_YMM0:    PIN_GetContextRegval(tracer::pintool::context::lastContext, LEVEL_BASE::REG_YMM0,   reinterpret_cast<triton::uint8*>(buffer)); break;
            case triton::arch::ID_REG_X86_YMM1:    PIN_GetContextRegval(tracer::pintool::context::lastContext, LEVEL_BASE::REG_YMM1,   reinterpret_cast<triton::uint8*>(buffer)); break;
            case triton::arch::ID_REG_X86_YMM2:    PIN_GetContextRegval(tracer::pintool::context::lastContext, LEVEL_BASE::REG_YMM2,   reinterpret_cast<triton::uint8*>(buffer)); break;
            case triton::arch::ID_REG_X86_YMM3:    PIN_GetContextRegval(tracer::pintool::context::lastContext, LEVEL_BASE::REG_YMM3,   reinterpret_cast<triton::uint8*>(buffer)); break;
            case triton::arch::ID_REG_X86_YMM4:    PIN_GetContextRegval(tracer::pintool::context::lastContext, LEVEL_BASE::REG_YMM4,   reinterpret_cast<triton::uint8*>(buffer)); break;
            case triton::arch::ID_REG_X86_YMM5:    PIN_GetContextRegval(tracer::pintool::context::lastContext, LEVEL_BASE::REG_YMM5,   reinterpret_cast<triton::uint8*>(buffer)); break;
            case triton::arch::ID_REG_X86_YMM6:    PIN_GetContextRegval(tracer::pintool::context::lastContext, LEVEL_BASE::REG_YMM6,   reinterpret_cast<triton::uint8*>(buffer)); break;
            case triton::arch::ID_REG_X86_YMM7:    PIN_GetContextRegval(tracer::pintool::context::lastContext, LEVEL_BASE::REG_YMM7,   reinterpret_cast<triton::uint8*>(buffer)); break;
            case triton::arch::ID_REG_X86_YMM8:    PIN_GetContextRegval(tracer::pintool::context::lastContext, LEVEL_BASE::REG_YMM8,   reinterpret_cast<triton::uint8*>(buffer)); break;
            case triton::arch::ID_REG_X86_YMM9:    PIN_GetContextRegval(tracer::pintool::context::lastContext, LEVEL_BASE::REG_YMM9,   reinterpret_cast<triton::uint8*>(buffer)); break;
            case triton::arch::ID_REG_X86_YMM10:   PIN_GetContextRegval(tracer::pintool::context::lastContext, LEVEL_BASE::REG_YMM10,  reinterpret_cast<triton::uint8*>(buffer)); break;
            case triton::arch::ID_REG_X86_YMM11:   PIN_GetContextRegval(tracer::pintool::context::lastContext, LEVEL_BASE::REG_YMM11,  reinterpret_cast<triton::uint8*>(buffer)); break;
            case triton::arch::ID_REG_X86_YMM12:   PIN_GetContextRegval(tracer::pintool::context::lastContext, LEVEL_BASE::REG_YMM12,  reinterpret_cast<triton::uint8*>(buffer)); break;
            case triton::arch::ID_REG_X86_YMM13:   PIN_GetContextRegval(tracer::pintool::context::lastContext, LEVEL_BASE::REG_YMM13,  reinterpret_cast<triton::uint8*>(buffer)); break;
            case triton::arch::ID_REG_X86_YMM14:   PIN_GetContextRegval(tracer::pintool::context::lastContext, LEVEL_BASE::REG_YMM14,  reinterpret_cast<triton::uint8*>(buffer)); break;
            case triton::arch::ID_REG_X86_YMM15:   PIN_GetContextRegval(tracer::pintool::context::lastContext, LEVEL_BASE::REG_YMM15,  reinterpret_cast<triton::uint8*>(buffer)); break;
            case triton::arch::ID_REG_X86_ZMM0:    PIN_GetContextRegval(tracer::pintool::context::lastContext, LEVEL_BASE::REG_YMM0,   reinterpret_cast<triton::uint8*>(buffer)); break;
            case triton::arch::ID_REG_X86_ZMM1:    PIN_GetContextRegval(tracer::pintool::context::lastContext, LEVEL_BASE::REG_YMM1,   reinterpret_cast<triton::uint8*>(buffer)); break;
            case triton::arch::ID_REG_X86_ZMM2:    PIN_GetContextRegval(tracer::pintool::context::lastContext, LEVEL_BASE::REG_YMM2,   reinterpret_cast<triton::uint8*>(buffer)); break;
            case triton::arch::ID_REG_X86_ZMM3:    PIN_GetContextRegval(tracer::pintool::context::lastContext, LEVEL_BASE::REG_YMM3,   reinterpret_cast<triton::uint8*>(buffer)); break;
            case triton::arch::ID_REG_X86_ZMM4:    PIN_GetContextRegval(tracer::pintool::context::lastContext, LEVEL_BASE::REG_YMM4,   reinterpret_cast<triton::uint8*>(buffer)); break;
            case triton::arch::ID_REG_X86_ZMM5:    PIN_GetContextRegval(tracer::pintool::context::lastContext, LEVEL_BASE::REG_YMM5,   reinterpret_cast<triton::uint8*>(buffer)); break;
            case triton::arch::ID_REG_X86_ZMM6:    PIN_GetContextRegval(tracer::pintool::context::lastContext, LEVEL_BASE::REG_YMM6,   reinterpret_cast<triton::uint8*>(buffer)); break;
            case triton::arch::ID_REG_X86_ZMM7:    PIN_GetContextRegval(tracer::pintool::context::lastContext, LEVEL_BASE::REG_YMM7,   reinterpret_cast<triton::uint8*>(buffer)); break;
            case triton::arch::ID_REG_X86_ZMM8:    PIN_GetContextRegval(tracer::pintool::context::lastContext, LEVEL_BASE::REG_YMM8,   reinterpret_cast<triton::uint8*>(buffer)); break;
            case triton::arch::ID_REG_X86_ZMM9:    PIN_GetContextRegval(tracer::pintool::context::lastContext, LEVEL_BASE::REG_YMM9,   reinterpret_cast<triton::uint8*>(buffer)); break;
            case triton::arch::ID_REG_X86_ZMM10:   PIN_GetContextRegval(tracer::pintool::context::lastContext, LEVEL_BASE::REG_YMM10,  reinterpret_cast<triton::uint8*>(buffer)); break;
            case triton::arch::ID_REG_X86_ZMM11:   PIN_GetContextRegval(tracer::pintool::context::lastContext, LEVEL_BASE::REG_YMM11,  reinterpret_cast<triton::uint8*>(buffer)); break;
            case triton::arch::ID_REG_X86_ZMM12:   PIN_GetContextRegval(tracer::pintool::context::lastContext, LEVEL_BASE::REG_YMM12,  reinterpret_cast<triton::uint8*>(buffer)); break;
            case triton::arch::ID_REG_X86_ZMM13:   PIN_GetContextRegval(tracer::pintool::context::lastContext, LEVEL_BASE::REG_YMM13,  reinterpret_cast<triton::uint8*>(buffer)); break;
            case triton::arch::ID_REG_X86_ZMM14:   PIN_GetContextRegval(tracer::pintool::context::lastContext, LEVEL_BASE::REG_YMM14,  reinterpret_cast<triton::uint8*>(buffer)); break;
            case triton::arch::ID_REG_X86_ZMM15:   PIN_GetContextRegval(tracer::pintool::context::lastContext, LEVEL_BASE::REG_YMM15,  reinterpret_cast<triton::uint8*>(buffer)); break;
            case triton::arch::ID_REG_X86_ZMM16:   return 0; /* Pin doesn't support AVX-512 */
            case triton::arch::ID_REG_X86_ZMM17:   return 0; /* Pin doesn't support AVX-512 */
            case triton::arch::ID_REG_X86_ZMM18:   return 0; /* Pin doesn't support AVX-512 */
            case triton::arch::ID_REG_X86_ZMM19:   return 0; /* Pin doesn't support AVX-512 */
            case triton::arch::ID_REG_X86_ZMM20:   return 0; /* Pin doesn't support AVX-512 */
            case triton::arch::ID_REG_X86_ZMM21:   return 0; /* Pin doesn't support AVX-512 */
            case triton::arch::ID_REG_X86_ZMM22:   return 0; /* Pin doesn't support AVX-512 */
            case triton::arch::ID_REG_X86_ZMM23:   return 0; /* Pin doesn't support AVX-512 */
            case triton::arch::ID_REG_X86_ZMM24:   return 0; /* Pin doesn't support AVX-512 */
            case triton::arch::ID_REG_X86_ZMM25:   return 0; /* Pin doesn't support AVX-512 */
            case triton::arch::ID_REG_X86_ZMM26:   return 0; /* Pin doesn't support AVX-512 */
            case triton::arch::ID_REG_X86_ZMM27:   return 0; /* Pin doesn't support AVX-512 */
            case triton::arch::ID_REG_X86_ZMM28:   return 0; /* Pin doesn't support AVX-512 */
            case triton::arch::ID_REG_X86_ZMM29:   return 0; /* Pin doesn't support AVX-512 */
            case triton::arch::ID_REG_X86_ZMM30:   return 0; /* Pin doesn't support AVX-512 */
            case triton::arch::ID_REG_X86_ZMM31:   return 0; /* Pin doesn't support AVX-512 */
            case triton::arch::ID_REG_X86_MXCSR:   PIN_GetContextRegval(tracer::pintool::context::lastContext, LEVEL_BASE::REG_MXCSR, reinterpret_cast<triton::uint8*>(buffer)); break;
            case triton::arch::ID_REG_X86_CR0:     return 0; /* Don't care about this register in ring3 */
            case triton::arch::ID_REG_X86_CR1:     return 0; /* Don't care about this register in ring3 */
            case triton::arch::ID_REG_X86_CR2:     return 0; /* Don't care about this register in ring3 */
            case triton::arch::ID_REG_X86_CR3:     return 0; /* Don't care about this register in ring3 */
            case triton::arch::ID_REG_X86_CR4:     return 0; /* Don't care about this register in ring3 */
            case triton::arch::ID_REG_X86_CR5:     return 0; /* Don't care about this register in ring3 */
            case triton::arch::ID_REG_X86_CR6:     return 0; /* Don't care about this register in ring3 */
            case triton::arch::ID_REG_X86_CR7:     return 0; /* Don't care about this register in ring3 */
            case triton::arch::ID_REG_X86_CR8:     return 0; /* Don't care about this register in ring3 */
            case triton::arch::ID_REG_X86_CR9:     return 0; /* Don't care about this register in ring3 */
            case triton::arch::ID_REG_X86_CR10:    return 0; /* Don't care about this register in ring3 */
            case triton::arch::ID_REG_X86_CR11:    return 0; /* Don't care about this register in ring3 */
            case triton::arch::ID_REG_X86_CR12:    return 0; /* Don't care about this register in ring3 */
            case triton::arch::ID_REG_X86_CR13:    return 0; /* Don't care about this register in ring3 */
            case triton::arch::ID_REG_X86_CR14:    return 0; /* Don't care about this register in ring3 */
            case triton::arch::ID_REG_X86_CR15:    return 0; /* Don't care about this register in ring3 */
            case triton::arch::ID_REG_X86_CS:      PIN_GetContextRegval(tracer::pintool::context::lastContext, LEVEL_BASE::REG_SEG_CS,       reinterpret_cast<triton::uint8*>(buffer)); break;
            case triton::arch::ID_REG_X86_DS:      PIN_GetContextRegval(tracer::pintool::context::lastContext, LEVEL_BASE::REG_SEG_DS,       reinterpret_cast<triton::uint8*>(buffer)); break;
            case triton::arch::ID_REG_X86_ES:      PIN_GetContextRegval(tracer::pintool::context::lastContext, LEVEL_BASE::REG_SEG_ES,       reinterpret_cast<triton::uint8*>(buffer)); break;
            case triton::arch::ID_REG_X86_FS:      PIN_GetContextRegval(tracer::pintool::context::lastContext, LEVEL_BASE::REG_SEG_FS_BASE,  reinterpret_cast<triton::uint8*>(buffer)); break;
            case triton::arch::ID_REG_X86_GS:      PIN_GetContextRegval(tracer::pintool::context::lastContext, LEVEL_BASE::REG_SEG_GS_BASE,  reinterpret_cast<triton::uint8*>(buffer)); break;
            case triton::arch::ID_REG_X86_SS:      PIN_GetContextRegval(tracer::pintool::context::lastContext, LEVEL_BASE::REG_SEG_SS,       reinterpret_cast<triton::uint8*>(buffer)); break;
            default:
              if (reg.getId() >= triton::arch::ID_REG_X86_AC && reg.getId() <= triton::arch::ID_REG_X86_ZF)
                PIN_GetContextRegval(tracer::pintool::context::lastContext, LEVEL_BASE::REG_RFLAGS, reinterpret_cast<triton::uint8*>(buffer));
              else if (reg.getId() >= triton::arch::ID_REG_X86_SSE_IE && reg.getId() <= triton::arch::ID_REG_X86_SSE_FZ)
                PIN_GetContextRegval(tracer::pintool::context::lastContext, LEVEL_BASE::REG_MXCSR, reinterpret_cast<triton::uint8*>(buffer));
              else
                throw std::runtime_error("tracer::pintool::context::getCurrentRegisterValue(): Invalid register.");
              break;
          }

        /* Sync with the libTriton */
        const triton::arch::Register* syncReg = nullptr;
        if (reg.getId() >= triton::arch::ID_REG_X86_AC && reg.getId() <= triton::arch::ID_REG_X86_ZF)
          syncReg = &tracer::pintool::api.getRegister(triton::arch::ID_REG_X86_EFLAGS);
        else if (reg.getId() >= triton::arch::ID_REG_X86_SSE_IE && reg.getId() <= triton::arch::ID_REG_X86_SSE_FZ)
          syncReg = &tracer::pintool::api.getRegister(triton::arch::ID_REG_X86_MXCSR);
        else
          syncReg = &tracer::pintool::api.getParentRegister(reg.getId());
        #endif

        #if defined(__i386) || defined(_M_IX86)
          switch (reg.getParent()) {
            case triton::arch::ID_REG_X86_EAX:     PIN_GetContextRegval(tracer::pintool::context::lastContext, LEVEL_BASE::REG_EAX,    reinterpret_cast<triton::uint8*>(buffer)); break;
            case triton::arch::ID_REG_X86_EBX:     PIN_GetContextRegval(tracer::pintool::context::lastContext, LEVEL_BASE::REG_EBX,    reinterpret_cast<triton::uint8*>(buffer)); break;
            case triton::arch::ID_REG_X86_ECX:     PIN_GetContextRegval(tracer::pintool::context::lastContext, LEVEL_BASE::REG_ECX,    reinterpret_cast<triton::uint8*>(buffer)); break;
            case triton::arch::ID_REG_X86_EDX:     PIN_GetContextRegval(tracer::pintool::context::lastContext, LEVEL_BASE::REG_EDX,    reinterpret_cast<triton::uint8*>(buffer)); break;
            case triton::arch::ID_REG_X86_EDI:     PIN_GetContextRegval(tracer::pintool::context::lastContext, LEVEL_BASE::REG_EDI,    reinterpret_cast<triton::uint8*>(buffer)); break;
            case triton::arch::ID_REG_X86_ESI:     PIN_GetContextRegval(tracer::pintool::context::lastContext, LEVEL_BASE::REG_ESI,    reinterpret_cast<triton::uint8*>(buffer)); break;
            case triton::arch::ID_REG_X86_EBP:     PIN_GetContextRegval(tracer::pintool::context::lastContext, LEVEL_BASE::REG_EBP,    reinterpret_cast<triton::uint8*>(buffer)); break;
            case triton::arch::ID_REG_X86_ESP:     PIN_GetContextRegval(tracer::pintool::context::lastContext, LEVEL_BASE::REG_ESP,    reinterpret_cast<triton::uint8*>(buffer)); break;
            case triton::arch::ID_REG_X86_EIP:     PIN_GetContextRegval(tracer::pintool::context::lastContext, LEVEL_BASE::REG_EIP,    reinterpret_cast<triton::uint8*>(buffer)); break;
            case triton::arch::ID_REG_X86_EFLAGS:  PIN_GetContextRegval(tracer::pintool::context::lastContext, LEVEL_BASE::REG_EFLAGS, reinterpret_cast<triton::uint8*>(buffer)); break;
            case triton::arch::ID_REG_X86_MM0:     return 0; /* Pin doesn't support MMX */
            case triton::arch::ID_REG_X86_MM1:     return 0; /* Pin doesn't support MMX */
            case triton::arch::ID_REG_X86_MM2:     return 0; /* Pin doesn't support MMX */
            case triton::arch::ID_REG_X86_MM3:     return 0; /* Pin doesn't support MMX */
            case triton::arch::ID_REG_X86_MM4:     return 0; /* Pin doesn't support MMX */
            case triton::arch::ID_REG_X86_MM5:     return 0; /* Pin doesn't support MMX */
            case triton::arch::ID_REG_X86_MM6:     return 0; /* Pin doesn't support MMX */
            case triton::arch::ID_REG_X86_MM7:     return 0; /* Pin doesn't support MMX */
            case triton::arch::ID_REG_X86_XMM0:    PIN_GetContextRegval(tracer::pintool::context::lastContext, LEVEL_BASE::REG_XMM0,   reinterpret_cast<triton::uint8*>(buffer)); break;
            case triton::arch::ID_REG_X86_XMM1:    PIN_GetContextRegval(tracer::pintool::context::lastContext, LEVEL_BASE::REG_XMM1,   reinterpret_cast<triton::uint8*>(buffer)); break;
            case triton::arch::ID_REG_X86_XMM2:    PIN_GetContextRegval(tracer::pintool::context::lastContext, LEVEL_BASE::REG_XMM2,   reinterpret_cast<triton::uint8*>(buffer)); break;
            case triton::arch::ID_REG_X86_XMM3:    PIN_GetContextRegval(tracer::pintool::context::lastContext, LEVEL_BASE::REG_XMM3,   reinterpret_cast<triton::uint8*>(buffer)); break;
            case triton::arch::ID_REG_X86_XMM4:    PIN_GetContextRegval(tracer::pintool::context::lastContext, LEVEL_BASE::REG_XMM4,   reinterpret_cast<triton::uint8*>(buffer)); break;
            case triton::arch::ID_REG_X86_XMM5:    PIN_GetContextRegval(tracer::pintool::context::lastContext, LEVEL_BASE::REG_XMM5,   reinterpret_cast<triton::uint8*>(buffer)); break;
            case triton::arch::ID_REG_X86_XMM6:    PIN_GetContextRegval(tracer::pintool::context::lastContext, LEVEL_BASE::REG_XMM6,   reinterpret_cast<triton::uint8*>(buffer)); break;
            case triton::arch::ID_REG_X86_XMM7:    PIN_GetContextRegval(tracer::pintool::context::lastContext, LEVEL_BASE::REG_XMM7,   reinterpret_cast<triton::uint8*>(buffer)); break;
            case triton::arch::ID_REG_X86_YMM0:    PIN_GetContextRegval(tracer::pintool::context::lastContext, LEVEL_BASE::REG_YMM0,   reinterpret_cast<triton::uint8*>(buffer)); break;
            case triton::arch::ID_REG_X86_YMM1:    PIN_GetContextRegval(tracer::pintool::context::lastContext, LEVEL_BASE::REG_YMM1,   reinterpret_cast<triton::uint8*>(buffer)); break;
            case triton::arch::ID_REG_X86_YMM2:    PIN_GetContextRegval(tracer::pintool::context::lastContext, LEVEL_BASE::REG_YMM2,   reinterpret_cast<triton::uint8*>(buffer)); break;
            case triton::arch::ID_REG_X86_YMM3:    PIN_GetContextRegval(tracer::pintool::context::lastContext, LEVEL_BASE::REG_YMM3,   reinterpret_cast<triton::uint8*>(buffer)); break;
            case triton::arch::ID_REG_X86_YMM4:    PIN_GetContextRegval(tracer::pintool::context::lastContext, LEVEL_BASE::REG_YMM4,   reinterpret_cast<triton::uint8*>(buffer)); break;
            case triton::arch::ID_REG_X86_YMM5:    PIN_GetContextRegval(tracer::pintool::context::lastContext, LEVEL_BASE::REG_YMM5,   reinterpret_cast<triton::uint8*>(buffer)); break;
            case triton::arch::ID_REG_X86_YMM6:    PIN_GetContextRegval(tracer::pintool::context::lastContext, LEVEL_BASE::REG_YMM6,   reinterpret_cast<triton::uint8*>(buffer)); break;
            case triton::arch::ID_REG_X86_YMM7:    PIN_GetContextRegval(tracer::pintool::context::lastContext, LEVEL_BASE::REG_YMM7,   reinterpret_cast<triton::uint8*>(buffer)); break;
            case triton::arch::ID_REG_X86_MXCSR:   PIN_GetContextRegval(tracer::pintool::context::lastContext, LEVEL_BASE::REG_MXCSR,  reinterpret_cast<triton::uint8*>(buffer)); break;
            case triton::arch::ID_REG_X86_CR0:     return 0; /* Don't care about this register in ring3 */
            case triton::arch::ID_REG_X86_CR1:     return 0; /* Don't care about this register in ring3 */
            case triton::arch::ID_REG_X86_CR2:     return 0; /* Don't care about this register in ring3 */
            case triton::arch::ID_REG_X86_CR3:     return 0; /* Don't care about this register in ring3 */
            case triton::arch::ID_REG_X86_CR4:     return 0; /* Don't care about this register in ring3 */
            case triton::arch::ID_REG_X86_CR5:     return 0; /* Don't care about this register in ring3 */
            case triton::arch::ID_REG_X86_CR6:     return 0; /* Don't care about this register in ring3 */
            case triton::arch::ID_REG_X86_CR7:     return 0; /* Don't care about this register in ring3 */
            case triton::arch::ID_REG_X86_CR8:     return 0; /* Don't care about this register in ring3 */
            case triton::arch::ID_REG_X86_CR9:     return 0; /* Don't care about this register in ring3 */
            case triton::arch::ID_REG_X86_CR10:    return 0; /* Don't care about this register in ring3 */
            case triton::arch::ID_REG_X86_CR11:    return 0; /* Don't care about this register in ring3 */
            case triton::arch::ID_REG_X86_CR12:    return 0; /* Don't care about this register in ring3 */
            case triton::arch::ID_REG_X86_CR13:    return 0; /* Don't care about this register in ring3 */
            case triton::arch::ID_REG_X86_CR14:    return 0; /* Don't care about this register in ring3 */
            case triton::arch::ID_REG_X86_CR15:    return 0; /* Don't care about this register in ring3 */
            case triton::arch::ID_REG_X86_CS:      PIN_GetContextRegval(tracer::pintool::context::lastContext, LEVEL_BASE::REG_SEG_CS,       reinterpret_cast<triton::uint8*>(buffer)); break;
            case triton::arch::ID_REG_X86_DS:      PIN_GetContextRegval(tracer::pintool::context::lastContext, LEVEL_BASE::REG_SEG_DS,       reinterpret_cast<triton::uint8*>(buffer)); break;
            case triton::arch::ID_REG_X86_ES:      PIN_GetContextRegval(tracer::pintool::context::lastContext, LEVEL_BASE::REG_SEG_ES,       reinterpret_cast<triton::uint8*>(buffer)); break;
            case triton::arch::ID_REG_X86_FS:      PIN_GetContextRegval(tracer::pintool::context::lastContext, LEVEL_BASE::REG_SEG_FS_BASE,  reinterpret_cast<triton::uint8*>(buffer)); break;
            case triton::arch::ID_REG_X86_GS:      PIN_GetContextRegval(tracer::pintool::context::lastContext, LEVEL_BASE::REG_SEG_GS_BASE,  reinterpret_cast<triton::uint8*>(buffer)); break;
            case triton::arch::ID_REG_X86_SS:      PIN_GetContextRegval(tracer::pintool::context::lastContext, LEVEL_BASE::REG_SEG_SS,       reinterpret_cast<triton::uint8*>(buffer)); break;
            default:
              if (reg.getId() >= triton::arch::ID_REG_X86_AC && reg.getId() <= triton::arch::ID_REG_X86_ZF)
                PIN_GetContextRegval(tracer::pintool::context::lastContext, LEVEL_BASE::REG_EFLAGS, reinterpret_cast<triton::uint8*>(buffer));
              else if (reg.getId() >= triton::arch::ID_REG_X86_IE && reg.getId() <= triton::arch::ID_REG_X86_FZ)
                PIN_GetContextRegval(tracer::pintool::context::lastContext, LEVEL_BASE::REG_MXCSR, reinterpret_cast<triton::uint8*>(buffer));
              else
                throw std::runtime_error("tracer::pintool::context::getCurrentRegisterValue(): Invalid register.");
              break;
          }

        /* Sync with the libTriton */
        const triton::arch::Register* syncReg = nullptr;
        if (reg.getId() >= triton::arch::ID_REG_X86_AC && reg.getId() <= triton::arch::ID_REG_X86_ZF)
          syncReg = &tracer::pintool::api.getRegister(triton::arch::ID_REG_X86_EFLAGS);
        else if (reg.getId() >= triton::arch::ID_REG_X86_IE && reg.getId() <= triton::arch::ID_REG_X86_FZ)
          syncReg = &tracer::pintool::api.getRegister(triton::arch::ID_REG_X86_MXCSR);
        else
          syncReg = &tracer::pintool::api.getParentRegister(reg.getId());
        #endif

        value = triton::utils::fromBufferToUint<triton::uint512>(buffer);
        tracer::pintool::api.getCpuInstance()->setConcreteRegisterValue(*syncReg, value);

        /* Returns the good casted value */
        return tracer::pintool::api.getConcreteRegisterValue(reg, false);
      }


      triton::uint512 getCurrentMemoryValue(const triton::arch::MemoryAccess& mem) {
        return tracer::pintool::context::getCurrentMemoryValue(mem.getAddress(), mem.getSize());
      }


      triton::uint512 getCurrentMemoryValue(triton::__uint addr) {
        triton::uint512 value = 0;

        if (PIN_CheckReadAccess(reinterpret_cast<triton::uint8*>(addr)) == false)
          throw std::runtime_error("tracer::pintool::context::getCurrentMemoryValue(): Page not readable.");

        value = *(reinterpret_cast<triton::uint8*>(addr));

        return value;
      }


      triton::uint512 getCurrentMemoryValue(triton::__uint addr, triton::uint32 size) {
        triton::uint512 value = 0;

        if (PIN_CheckReadAccess(reinterpret_cast<triton::uint8*>(addr)) == false || PIN_CheckReadAccess(reinterpret_cast<triton::uint8*>(addr+size-1)) == false)
          throw std::runtime_error("tracer::pintool::context::getCurrentMemoryValue(): Page not readable.");

        switch(size) {
<<<<<<< HEAD
          case triton::size::byte:    value = *(reinterpret_cast<triton::uint8*>(addr));  break;
          case triton::size::word:    value = *(reinterpret_cast<triton::uint16*>(addr)); break;
          case triton::size::dword:   value = *(reinterpret_cast<triton::uint32*>(addr)); break;
          case triton::size::qword:   value = *(reinterpret_cast<triton::uint64*>(addr)); break;
          case triton::size::dqword:  value = triton::utils::fromBufferToUint<triton::uint128>(reinterpret_cast<triton::uint8*>(addr)); break;
          case triton::size::qqword:  value = triton::utils::fromBufferToUint<triton::uint256>(reinterpret_cast<triton::uint8*>(addr)); break;
          case triton::size::dqqword: value = triton::utils::fromBufferToUint<triton::uint512>(reinterpret_cast<triton::uint8*>(addr)); break;
=======
          case BYTE_SIZE:    value = *(reinterpret_cast<triton::uint8*>(addr));  break;
          case WORD_SIZE:    value = *(reinterpret_cast<triton::uint16*>(addr)); break;
          case DWORD_SIZE:   value = *(reinterpret_cast<triton::uint32*>(addr)); break;
          case QWORD_SIZE:   value = *(reinterpret_cast<triton::uint64*>(addr)); break;
          case FWORD_SIZE:   value = *(reinterpret_cast<triton::uint80*>(addr)); break;
          case DQWORD_SIZE:  value = triton::utils::fromBufferToUint<triton::uint128>(reinterpret_cast<triton::uint8*>(addr)); break;
          case QQWORD_SIZE:  value = triton::utils::fromBufferToUint<triton::uint256>(reinterpret_cast<triton::uint8*>(addr)); break;
          case DQQWORD_SIZE: value = triton::utils::fromBufferToUint<triton::uint512>(reinterpret_cast<triton::uint8*>(addr)); break;
>>>>>>> db69c00b
        }

        return value;
      }


      void setCurrentRegisterValue(const triton::arch::Register& reg, triton::uint512 value) {
        triton::uint8 buffer[triton::size::dqqword] = {0};

        if (reg.getId() != reg.getParent() || tracer::pintool::api.isFlag(reg))
          throw std::runtime_error("tracer::pintool::context::setCurrentRegisterValue(): You cannot set a Pin register value on a sub-register or a flag.");

        if (tracer::pintool::context::lastContext == nullptr)
          return;

        triton::utils::fromUintToBuffer(value, buffer);

        #if defined(__x86_64__) || defined(_M_X64)
          switch (reg.getId()) {
            case triton::arch::ID_REG_X86_RAX:     PIN_SetContextRegval(tracer::pintool::context::lastContext, LEVEL_BASE::REG_RAX,    reinterpret_cast<triton::uint8*>(buffer)); break;
            case triton::arch::ID_REG_X86_RBX:     PIN_SetContextRegval(tracer::pintool::context::lastContext, LEVEL_BASE::REG_RBX,    reinterpret_cast<triton::uint8*>(buffer)); break;
            case triton::arch::ID_REG_X86_RCX:     PIN_SetContextRegval(tracer::pintool::context::lastContext, LEVEL_BASE::REG_RCX,    reinterpret_cast<triton::uint8*>(buffer)); break;
            case triton::arch::ID_REG_X86_RDX:     PIN_SetContextRegval(tracer::pintool::context::lastContext, LEVEL_BASE::REG_RDX,    reinterpret_cast<triton::uint8*>(buffer)); break;
            case triton::arch::ID_REG_X86_RDI:     PIN_SetContextRegval(tracer::pintool::context::lastContext, LEVEL_BASE::REG_RDI,    reinterpret_cast<triton::uint8*>(buffer)); break;
            case triton::arch::ID_REG_X86_RSI:     PIN_SetContextRegval(tracer::pintool::context::lastContext, LEVEL_BASE::REG_RSI,    reinterpret_cast<triton::uint8*>(buffer)); break;
            case triton::arch::ID_REG_X86_RBP:     PIN_SetContextRegval(tracer::pintool::context::lastContext, LEVEL_BASE::REG_RBP,    reinterpret_cast<triton::uint8*>(buffer)); break;
            case triton::arch::ID_REG_X86_RSP:     PIN_SetContextRegval(tracer::pintool::context::lastContext, LEVEL_BASE::REG_RSP,    reinterpret_cast<triton::uint8*>(buffer)); break;
            case triton::arch::ID_REG_X86_RIP:     PIN_SetContextRegval(tracer::pintool::context::lastContext, LEVEL_BASE::REG_RIP,    reinterpret_cast<triton::uint8*>(buffer)); break;
            case triton::arch::ID_REG_X86_EFLAGS:  PIN_SetContextRegval(tracer::pintool::context::lastContext, LEVEL_BASE::REG_RFLAGS, reinterpret_cast<triton::uint8*>(buffer)); break;
            case triton::arch::ID_REG_X86_R8:      PIN_SetContextRegval(tracer::pintool::context::lastContext, LEVEL_BASE::REG_R8,     reinterpret_cast<triton::uint8*>(buffer)); break;
            case triton::arch::ID_REG_X86_R9:      PIN_SetContextRegval(tracer::pintool::context::lastContext, LEVEL_BASE::REG_R9,     reinterpret_cast<triton::uint8*>(buffer)); break;
            case triton::arch::ID_REG_X86_R10:     PIN_SetContextRegval(tracer::pintool::context::lastContext, LEVEL_BASE::REG_R10,    reinterpret_cast<triton::uint8*>(buffer)); break;
            case triton::arch::ID_REG_X86_R11:     PIN_SetContextRegval(tracer::pintool::context::lastContext, LEVEL_BASE::REG_R11,    reinterpret_cast<triton::uint8*>(buffer)); break;
            case triton::arch::ID_REG_X86_R12:     PIN_SetContextRegval(tracer::pintool::context::lastContext, LEVEL_BASE::REG_R12,    reinterpret_cast<triton::uint8*>(buffer)); break;
            case triton::arch::ID_REG_X86_R13:     PIN_SetContextRegval(tracer::pintool::context::lastContext, LEVEL_BASE::REG_R13,    reinterpret_cast<triton::uint8*>(buffer)); break;
            case triton::arch::ID_REG_X86_R14:     PIN_SetContextRegval(tracer::pintool::context::lastContext, LEVEL_BASE::REG_R14,    reinterpret_cast<triton::uint8*>(buffer)); break;
            case triton::arch::ID_REG_X86_R15:     PIN_SetContextRegval(tracer::pintool::context::lastContext, LEVEL_BASE::REG_R15,    reinterpret_cast<triton::uint8*>(buffer)); break;
            case triton::arch::ID_REG_X86_XMM0:    PIN_SetContextRegval(tracer::pintool::context::lastContext, LEVEL_BASE::REG_XMM0,   reinterpret_cast<triton::uint8*>(buffer)); break;
            case triton::arch::ID_REG_X86_XMM1:    PIN_SetContextRegval(tracer::pintool::context::lastContext, LEVEL_BASE::REG_XMM1,   reinterpret_cast<triton::uint8*>(buffer)); break;
            case triton::arch::ID_REG_X86_XMM2:    PIN_SetContextRegval(tracer::pintool::context::lastContext, LEVEL_BASE::REG_XMM2,   reinterpret_cast<triton::uint8*>(buffer)); break;
            case triton::arch::ID_REG_X86_XMM3:    PIN_SetContextRegval(tracer::pintool::context::lastContext, LEVEL_BASE::REG_XMM3,   reinterpret_cast<triton::uint8*>(buffer)); break;
            case triton::arch::ID_REG_X86_XMM4:    PIN_SetContextRegval(tracer::pintool::context::lastContext, LEVEL_BASE::REG_XMM4,   reinterpret_cast<triton::uint8*>(buffer)); break;
            case triton::arch::ID_REG_X86_XMM5:    PIN_SetContextRegval(tracer::pintool::context::lastContext, LEVEL_BASE::REG_XMM5,   reinterpret_cast<triton::uint8*>(buffer)); break;
            case triton::arch::ID_REG_X86_XMM6:    PIN_SetContextRegval(tracer::pintool::context::lastContext, LEVEL_BASE::REG_XMM6,   reinterpret_cast<triton::uint8*>(buffer)); break;
            case triton::arch::ID_REG_X86_XMM7:    PIN_SetContextRegval(tracer::pintool::context::lastContext, LEVEL_BASE::REG_XMM7,   reinterpret_cast<triton::uint8*>(buffer)); break;
            case triton::arch::ID_REG_X86_XMM8:    PIN_SetContextRegval(tracer::pintool::context::lastContext, LEVEL_BASE::REG_XMM8,   reinterpret_cast<triton::uint8*>(buffer)); break;
            case triton::arch::ID_REG_X86_XMM9:    PIN_SetContextRegval(tracer::pintool::context::lastContext, LEVEL_BASE::REG_XMM9,   reinterpret_cast<triton::uint8*>(buffer)); break;
            case triton::arch::ID_REG_X86_XMM10:   PIN_SetContextRegval(tracer::pintool::context::lastContext, LEVEL_BASE::REG_XMM10,  reinterpret_cast<triton::uint8*>(buffer)); break;
            case triton::arch::ID_REG_X86_XMM11:   PIN_SetContextRegval(tracer::pintool::context::lastContext, LEVEL_BASE::REG_XMM11,  reinterpret_cast<triton::uint8*>(buffer)); break;
            case triton::arch::ID_REG_X86_XMM12:   PIN_SetContextRegval(tracer::pintool::context::lastContext, LEVEL_BASE::REG_XMM12,  reinterpret_cast<triton::uint8*>(buffer)); break;
            case triton::arch::ID_REG_X86_XMM13:   PIN_SetContextRegval(tracer::pintool::context::lastContext, LEVEL_BASE::REG_XMM13,  reinterpret_cast<triton::uint8*>(buffer)); break;
            case triton::arch::ID_REG_X86_XMM14:   PIN_SetContextRegval(tracer::pintool::context::lastContext, LEVEL_BASE::REG_XMM14,  reinterpret_cast<triton::uint8*>(buffer)); break;
            case triton::arch::ID_REG_X86_XMM15:   PIN_SetContextRegval(tracer::pintool::context::lastContext, LEVEL_BASE::REG_XMM15,  reinterpret_cast<triton::uint8*>(buffer)); break;
            case triton::arch::ID_REG_X86_YMM0:    PIN_SetContextRegval(tracer::pintool::context::lastContext, LEVEL_BASE::REG_YMM0,   reinterpret_cast<triton::uint8*>(buffer)); break;
            case triton::arch::ID_REG_X86_YMM1:    PIN_SetContextRegval(tracer::pintool::context::lastContext, LEVEL_BASE::REG_YMM1,   reinterpret_cast<triton::uint8*>(buffer)); break;
            case triton::arch::ID_REG_X86_YMM2:    PIN_SetContextRegval(tracer::pintool::context::lastContext, LEVEL_BASE::REG_YMM2,   reinterpret_cast<triton::uint8*>(buffer)); break;
            case triton::arch::ID_REG_X86_YMM3:    PIN_SetContextRegval(tracer::pintool::context::lastContext, LEVEL_BASE::REG_YMM3,   reinterpret_cast<triton::uint8*>(buffer)); break;
            case triton::arch::ID_REG_X86_YMM4:    PIN_SetContextRegval(tracer::pintool::context::lastContext, LEVEL_BASE::REG_YMM4,   reinterpret_cast<triton::uint8*>(buffer)); break;
            case triton::arch::ID_REG_X86_YMM5:    PIN_SetContextRegval(tracer::pintool::context::lastContext, LEVEL_BASE::REG_YMM5,   reinterpret_cast<triton::uint8*>(buffer)); break;
            case triton::arch::ID_REG_X86_YMM6:    PIN_SetContextRegval(tracer::pintool::context::lastContext, LEVEL_BASE::REG_YMM6,   reinterpret_cast<triton::uint8*>(buffer)); break;
            case triton::arch::ID_REG_X86_YMM7:    PIN_SetContextRegval(tracer::pintool::context::lastContext, LEVEL_BASE::REG_YMM7,   reinterpret_cast<triton::uint8*>(buffer)); break;
            case triton::arch::ID_REG_X86_YMM8:    PIN_SetContextRegval(tracer::pintool::context::lastContext, LEVEL_BASE::REG_YMM8,   reinterpret_cast<triton::uint8*>(buffer)); break;
            case triton::arch::ID_REG_X86_YMM9:    PIN_SetContextRegval(tracer::pintool::context::lastContext, LEVEL_BASE::REG_YMM9,   reinterpret_cast<triton::uint8*>(buffer)); break;
            case triton::arch::ID_REG_X86_YMM10:   PIN_SetContextRegval(tracer::pintool::context::lastContext, LEVEL_BASE::REG_YMM10,  reinterpret_cast<triton::uint8*>(buffer)); break;
            case triton::arch::ID_REG_X86_YMM11:   PIN_SetContextRegval(tracer::pintool::context::lastContext, LEVEL_BASE::REG_YMM11,  reinterpret_cast<triton::uint8*>(buffer)); break;
            case triton::arch::ID_REG_X86_YMM12:   PIN_SetContextRegval(tracer::pintool::context::lastContext, LEVEL_BASE::REG_YMM12,  reinterpret_cast<triton::uint8*>(buffer)); break;
            case triton::arch::ID_REG_X86_YMM13:   PIN_SetContextRegval(tracer::pintool::context::lastContext, LEVEL_BASE::REG_YMM13,  reinterpret_cast<triton::uint8*>(buffer)); break;
            case triton::arch::ID_REG_X86_YMM14:   PIN_SetContextRegval(tracer::pintool::context::lastContext, LEVEL_BASE::REG_YMM14,  reinterpret_cast<triton::uint8*>(buffer)); break;
            case triton::arch::ID_REG_X86_YMM15:   PIN_SetContextRegval(tracer::pintool::context::lastContext, LEVEL_BASE::REG_YMM15,  reinterpret_cast<triton::uint8*>(buffer)); break;
            case triton::arch::ID_REG_X86_MXCSR:   PIN_SetContextRegval(tracer::pintool::context::lastContext, LEVEL_BASE::REG_MXCSR,  reinterpret_cast<triton::uint8*>(buffer)); break;
            case triton::arch::ID_REG_X86_CS:      PIN_SetContextRegval(tracer::pintool::context::lastContext, LEVEL_BASE::REG_SEG_CS, reinterpret_cast<triton::uint8*>(buffer)); break;
            case triton::arch::ID_REG_X86_DS:      PIN_SetContextRegval(tracer::pintool::context::lastContext, LEVEL_BASE::REG_SEG_DS, reinterpret_cast<triton::uint8*>(buffer)); break;
            case triton::arch::ID_REG_X86_ES:      PIN_SetContextRegval(tracer::pintool::context::lastContext, LEVEL_BASE::REG_SEG_ES, reinterpret_cast<triton::uint8*>(buffer)); break;
            case triton::arch::ID_REG_X86_FS:      PIN_SetContextRegval(tracer::pintool::context::lastContext, LEVEL_BASE::REG_SEG_FS, reinterpret_cast<triton::uint8*>(buffer)); break;
            case triton::arch::ID_REG_X86_GS:      PIN_SetContextRegval(tracer::pintool::context::lastContext, LEVEL_BASE::REG_SEG_GS, reinterpret_cast<triton::uint8*>(buffer)); break;
            case triton::arch::ID_REG_X86_SS:      PIN_SetContextRegval(tracer::pintool::context::lastContext, LEVEL_BASE::REG_SEG_SS, reinterpret_cast<triton::uint8*>(buffer)); break;
            default:
              throw std::runtime_error("tracer::pintool::context::setCurrentRegisterValue(): Invalid register.");
          }
        #endif

        #if defined(__i386) || defined(_M_IX86)
          switch (reg.getId()) {
            case triton::arch::ID_REG_X86_EAX:     PIN_SetContextRegval(tracer::pintool::context::lastContext, LEVEL_BASE::REG_EAX,    reinterpret_cast<triton::uint8*>(buffer)); break;
            case triton::arch::ID_REG_X86_EBX:     PIN_SetContextRegval(tracer::pintool::context::lastContext, LEVEL_BASE::REG_EBX,    reinterpret_cast<triton::uint8*>(buffer)); break;
            case triton::arch::ID_REG_X86_ECX:     PIN_SetContextRegval(tracer::pintool::context::lastContext, LEVEL_BASE::REG_ECX,    reinterpret_cast<triton::uint8*>(buffer)); break;
            case triton::arch::ID_REG_X86_EDX:     PIN_SetContextRegval(tracer::pintool::context::lastContext, LEVEL_BASE::REG_EDX,    reinterpret_cast<triton::uint8*>(buffer)); break;
            case triton::arch::ID_REG_X86_EDI:     PIN_SetContextRegval(tracer::pintool::context::lastContext, LEVEL_BASE::REG_EDI,    reinterpret_cast<triton::uint8*>(buffer)); break;
            case triton::arch::ID_REG_X86_ESI:     PIN_SetContextRegval(tracer::pintool::context::lastContext, LEVEL_BASE::REG_ESI,    reinterpret_cast<triton::uint8*>(buffer)); break;
            case triton::arch::ID_REG_X86_EBP:     PIN_SetContextRegval(tracer::pintool::context::lastContext, LEVEL_BASE::REG_EBP,    reinterpret_cast<triton::uint8*>(buffer)); break;
            case triton::arch::ID_REG_X86_ESP:     PIN_SetContextRegval(tracer::pintool::context::lastContext, LEVEL_BASE::REG_ESP,    reinterpret_cast<triton::uint8*>(buffer)); break;
            case triton::arch::ID_REG_X86_EIP:     PIN_SetContextRegval(tracer::pintool::context::lastContext, LEVEL_BASE::REG_EIP,    reinterpret_cast<triton::uint8*>(buffer)); break;
            case triton::arch::ID_REG_X86_EFLAGS:  PIN_SetContextRegval(tracer::pintool::context::lastContext, LEVEL_BASE::REG_EFLAGS, reinterpret_cast<triton::uint8*>(buffer)); break;
            case triton::arch::ID_REG_X86_XMM0:    PIN_SetContextRegval(tracer::pintool::context::lastContext, LEVEL_BASE::REG_XMM0,   reinterpret_cast<triton::uint8*>(buffer)); break;
            case triton::arch::ID_REG_X86_XMM1:    PIN_SetContextRegval(tracer::pintool::context::lastContext, LEVEL_BASE::REG_XMM1,   reinterpret_cast<triton::uint8*>(buffer)); break;
            case triton::arch::ID_REG_X86_XMM2:    PIN_SetContextRegval(tracer::pintool::context::lastContext, LEVEL_BASE::REG_XMM2,   reinterpret_cast<triton::uint8*>(buffer)); break;
            case triton::arch::ID_REG_X86_XMM3:    PIN_SetContextRegval(tracer::pintool::context::lastContext, LEVEL_BASE::REG_XMM3,   reinterpret_cast<triton::uint8*>(buffer)); break;
            case triton::arch::ID_REG_X86_XMM4:    PIN_SetContextRegval(tracer::pintool::context::lastContext, LEVEL_BASE::REG_XMM4,   reinterpret_cast<triton::uint8*>(buffer)); break;
            case triton::arch::ID_REG_X86_XMM5:    PIN_SetContextRegval(tracer::pintool::context::lastContext, LEVEL_BASE::REG_XMM5,   reinterpret_cast<triton::uint8*>(buffer)); break;
            case triton::arch::ID_REG_X86_XMM6:    PIN_SetContextRegval(tracer::pintool::context::lastContext, LEVEL_BASE::REG_XMM6,   reinterpret_cast<triton::uint8*>(buffer)); break;
            case triton::arch::ID_REG_X86_XMM7:    PIN_SetContextRegval(tracer::pintool::context::lastContext, LEVEL_BASE::REG_XMM7,   reinterpret_cast<triton::uint8*>(buffer)); break;
            case triton::arch::ID_REG_X86_YMM0:    PIN_SetContextRegval(tracer::pintool::context::lastContext, LEVEL_BASE::REG_YMM0,   reinterpret_cast<triton::uint8*>(buffer)); break;
            case triton::arch::ID_REG_X86_YMM1:    PIN_SetContextRegval(tracer::pintool::context::lastContext, LEVEL_BASE::REG_YMM1,   reinterpret_cast<triton::uint8*>(buffer)); break;
            case triton::arch::ID_REG_X86_YMM2:    PIN_SetContextRegval(tracer::pintool::context::lastContext, LEVEL_BASE::REG_YMM2,   reinterpret_cast<triton::uint8*>(buffer)); break;
            case triton::arch::ID_REG_X86_YMM3:    PIN_SetContextRegval(tracer::pintool::context::lastContext, LEVEL_BASE::REG_YMM3,   reinterpret_cast<triton::uint8*>(buffer)); break;
            case triton::arch::ID_REG_X86_YMM4:    PIN_SetContextRegval(tracer::pintool::context::lastContext, LEVEL_BASE::REG_YMM4,   reinterpret_cast<triton::uint8*>(buffer)); break;
            case triton::arch::ID_REG_X86_YMM5:    PIN_SetContextRegval(tracer::pintool::context::lastContext, LEVEL_BASE::REG_YMM5,   reinterpret_cast<triton::uint8*>(buffer)); break;
            case triton::arch::ID_REG_X86_YMM6:    PIN_SetContextRegval(tracer::pintool::context::lastContext, LEVEL_BASE::REG_YMM6,   reinterpret_cast<triton::uint8*>(buffer)); break;
            case triton::arch::ID_REG_X86_YMM7:    PIN_SetContextRegval(tracer::pintool::context::lastContext, LEVEL_BASE::REG_YMM7,   reinterpret_cast<triton::uint8*>(buffer)); break;
            case triton::arch::ID_REG_X86_MXCSR:   PIN_SetContextRegval(tracer::pintool::context::lastContext, LEVEL_BASE::REG_MXCSR,  reinterpret_cast<triton::uint8*>(buffer)); break;
            case triton::arch::ID_REG_X86_CS:      PIN_SetContextRegval(tracer::pintool::context::lastContext, LEVEL_BASE::REG_SEG_CS, reinterpret_cast<triton::uint8*>(buffer)); break;
            case triton::arch::ID_REG_X86_DS:      PIN_SetContextRegval(tracer::pintool::context::lastContext, LEVEL_BASE::REG_SEG_DS, reinterpret_cast<triton::uint8*>(buffer)); break;
            case triton::arch::ID_REG_X86_ES:      PIN_SetContextRegval(tracer::pintool::context::lastContext, LEVEL_BASE::REG_SEG_ES, reinterpret_cast<triton::uint8*>(buffer)); break;
            case triton::arch::ID_REG_X86_FS:      PIN_SetContextRegval(tracer::pintool::context::lastContext, LEVEL_BASE::REG_SEG_FS, reinterpret_cast<triton::uint8*>(buffer)); break;
            case triton::arch::ID_REG_X86_GS:      PIN_SetContextRegval(tracer::pintool::context::lastContext, LEVEL_BASE::REG_SEG_GS, reinterpret_cast<triton::uint8*>(buffer)); break;
            case triton::arch::ID_REG_X86_SS:      PIN_SetContextRegval(tracer::pintool::context::lastContext, LEVEL_BASE::REG_SEG_SS, reinterpret_cast<triton::uint8*>(buffer)); break;
            default:
              throw std::runtime_error("tracer::pintool::context::setCurrentRegisterValue(): Invalid register.");
          }
        #endif

        /* Sync with the libTriton */
        const triton::arch::Register syncReg(reg);
        tracer::pintool::api.setConcreteRegisterValue(syncReg, value);

        /* Define that the context must be executed as soon as possible */
        tracer::pintool::context::mustBeExecuted = true;
      }


      void setCurrentMemoryValue(const triton::arch::MemoryAccess& mem, triton::uint512 value) {
        triton::__uint addr = mem.getAddress();
        triton::uint32 size = mem.getSize();

        /* Sync with the libTriton */
        tracer::pintool::api.setConcreteMemoryValue(mem, value);

        /* Inject memory value */
        for (triton::uint32 i = 0; i < size; i++) {
          if (PIN_CheckWriteAccess(reinterpret_cast<triton::uint8*>((addr+i))) == false)
            throw std::runtime_error("tracer::pintool::context::setCurrentMemoryValue(): Page not writable.");
          *((triton::uint8 *)(addr+i)) = (value & 0xff).convert_to<triton::uint8>();
          value >>= 8;
        }
      }


      void setCurrentMemoryValue(triton::__uint addr, triton::uint8 value) {
        if (PIN_CheckWriteAccess(reinterpret_cast<triton::uint8*>(addr)) == false)
          throw std::runtime_error("tracer::pintool::context::setCurrentMemoryValue(): Page not writable.");

        /* Sync with the libTriton */
        tracer::pintool::api.setConcreteMemoryValue(addr, value);

        /* Inject memory value */
        *((triton::uint8*)(addr)) = (value & 0xff);
      }


      void executeContext(void) {
        if (tracer::pintool::context::mustBeExecuted == true) {
          PIN_UnlockClient();
          PIN_ExecuteAt(tracer::pintool::context::lastContext);
        }
      }


      void needConcreteMemoryValue(triton::API& api, const triton::arch::MemoryAccess& mem) {
        triton::uint512 cv = tracer::pintool::context::getCurrentMemoryValue(mem);
        tracer::pintool::api.getCpuInstance()->setConcreteMemoryValue(mem, cv);
      }


      void synchronizeContext(void) {
        if (tracer::pintool::api.isSymbolicEngineEnabled() == false)
          return;

        for (const triton::arch::Register* reg : tracer::pintool::api.getParentRegisters()) {
          triton::arch::register_e regId = reg->getId();

          if (regId > triton::arch::ID_REG_X86_EFLAGS && !(regId >= triton::arch::ID_REG_X86_CS && regId <= triton::arch::ID_REG_X86_SS))
            continue;

          triton::uint512 cv = tracer::pintool::context::getCurrentRegisterValue(triton::arch::Register(*reg));
          triton::uint512 sv = tracer::pintool::api.getSymbolicRegisterValue(triton::arch::Register(*reg));

          if (sv != cv) {
            tracer::pintool::api.setConcreteRegisterValue(*reg, cv);
          }
        }
      }

    };
  };
};<|MERGE_RESOLUTION|>--- conflicted
+++ resolved
@@ -283,24 +283,14 @@
           throw std::runtime_error("tracer::pintool::context::getCurrentMemoryValue(): Page not readable.");
 
         switch(size) {
-<<<<<<< HEAD
           case triton::size::byte:    value = *(reinterpret_cast<triton::uint8*>(addr));  break;
           case triton::size::word:    value = *(reinterpret_cast<triton::uint16*>(addr)); break;
           case triton::size::dword:   value = *(reinterpret_cast<triton::uint32*>(addr)); break;
           case triton::size::qword:   value = *(reinterpret_cast<triton::uint64*>(addr)); break;
+          case triton::size::fword:   value = *(reinterpret_cast<triton::uint80*>(addr)); break;
           case triton::size::dqword:  value = triton::utils::fromBufferToUint<triton::uint128>(reinterpret_cast<triton::uint8*>(addr)); break;
           case triton::size::qqword:  value = triton::utils::fromBufferToUint<triton::uint256>(reinterpret_cast<triton::uint8*>(addr)); break;
           case triton::size::dqqword: value = triton::utils::fromBufferToUint<triton::uint512>(reinterpret_cast<triton::uint8*>(addr)); break;
-=======
-          case BYTE_SIZE:    value = *(reinterpret_cast<triton::uint8*>(addr));  break;
-          case WORD_SIZE:    value = *(reinterpret_cast<triton::uint16*>(addr)); break;
-          case DWORD_SIZE:   value = *(reinterpret_cast<triton::uint32*>(addr)); break;
-          case QWORD_SIZE:   value = *(reinterpret_cast<triton::uint64*>(addr)); break;
-          case FWORD_SIZE:   value = *(reinterpret_cast<triton::uint80*>(addr)); break;
-          case DQWORD_SIZE:  value = triton::utils::fromBufferToUint<triton::uint128>(reinterpret_cast<triton::uint8*>(addr)); break;
-          case QQWORD_SIZE:  value = triton::utils::fromBufferToUint<triton::uint256>(reinterpret_cast<triton::uint8*>(addr)); break;
-          case DQQWORD_SIZE: value = triton::utils::fromBufferToUint<triton::uint512>(reinterpret_cast<triton::uint8*>(addr)); break;
->>>>>>> db69c00b
         }
 
         return value;
