//! \file
/*
**  Copyright (C) - Triton
**
**  This program is under the terms of the BSD License.
*/

#ifdef TRITON_PYTHON_BINDINGS

#include <exceptions.hpp>
#include <instruction.hpp>
#include <pythonObjects.hpp>
#include <pythonUtils.hpp>
#include <pythonXFunctions.hpp>



/*! \page py_Instruction_page Instruction
    \brief [**python api**] All information about the Instruction python object.

\tableofcontents

\section py_Instruction_description Description
<hr>

This object is used to represent an Instruction.

~~~~~~~~~~~~~{.py}
import  sys
from    triton import *


trace = [
    (0x400000, "\x48\x8b\x05\xb8\x13\x00\x00"), # mov        rax, QWORD PTR [rip+0x13b8]
    (0x400007, "\x48\x8d\x34\xc3"),             # lea        rsi, [rbx+rax*8]
    (0x40000b, "\x67\x48\x8D\x74\xC3\x0A"),     # lea        rsi, [ebx+eax*8+0xa]
    (0x400011, "\x66\x0F\xD7\xD1"),             # pmovmskb   edx, xmm1
    (0x400015, "\x89\xd0"),                     # mov        eax, edx
    (0x400017, "\x80\xf4\x99"),                 # xor        ah, 0x99
]


if __name__ == '__main__':

    #Set the arch
    setArchitecture(ARCH.X86_64)

    for (addr, opcodes) in trace:

        # Build an instruction
        inst = Instruction()

        # Setup opcodes
        inst.setOpcodes(opcodes)

        # Setup Address
        inst.setAddress(addr)

        # Process everything
        processing(inst)

        print inst
        for op in inst.getOperands():
            print '\t', op
            if op.getType() == OPERAND.MEM:
                print '\t\t base  : ', op.getBaseRegister()
                print '\t\t index : ', op.getIndexRegister()
                print '\t\t disp  : ', op.getDisplacement()
                print '\t\t scale : ', op.getScale()
        print

    sys.exit(0)
~~~~~~~~~~~~~

\subsection py_Instruction_constructor Constructor

~~~~~~~~~~~~~{.py}
>>> inst = Instruction("\x48\xC7\xC0\x01\x00\x00\x00")
>>> inst.setAddress(0x40000)
>>> processing(inst)
True
>>> print inst
40000: mov rax, 1
~~~~~~~~~~~~~

~~~~~~~~~~~~~{.py}
>>> inst = Instruction()
>>> inst.setAddress(0x40000)
>>> inst.setOpcodes("\x48\xC7\xC0\x01\x00\x00\x00")
>>> processing(inst)
True
>>> print inst
40000: mov rax, 1
~~~~~~~~~~~~~

\section Instruction_py_api Python API - Methods of the Instruction class
<hr>

- <b>integer getAddress(void)</b><br>
Returns the address of the instruction.

- <b>string getDisassembly(void)</b><br>
Returns the disassembly of the instruction.

- <b>\ref py_Immediate_page / \ref py_MemoryAccess_page / \ref py_Register_page getFirstOperand(void)</b><br>
Returns the first operand of the instruction. The return may be an immediate, a memory or a register.

- <b>[tuple, ...] getLoadAccess(void)</b><br>
Returns the list of all implicit and explicit LOAD access as list of tuple <\ref py_MemoryAccess_page, \ref py_AstNode_page>.

- <b>integer getNextAddress(void)</b><br>
Returns the next address of the instruction.

- <b>bytes getOpcodes(void)</b><br>
Returns the opcodes of the instruction.

- <b>[\ref py_Immediate_page, \ref py_MemoryAccess_page, \ref py_Register_page, ...] getOperands(void)</b><br>
Returns the operands of the instruction as list of \ref py_Immediate_page, \ref py_MemoryAccess_page or \ref py_Register_page.

- <b>\ref py_PREFIX_page getPrefix(void)</b><br>
Returns the instruction prefix.

- <b>[tuple, ...] getReadImmediates(void)</b><br>
Returns a list of tuple <\ref py_Immediate_page, \ref py_AstNode_page> which represents all implicit and explicit immediate inputs.

- <b>[tuple, ...] getReadRegisters(void)</b><br>
Returns a list of tuple <\ref py_Register_page, \ref py_AstNode_page> which represents all implicit and explicit register (flags includes) inputs.

- <b>\ref py_Immediate_page / \ref py_MemoryAccess_page / \ref py_Register_page getSecondOperand(void)</b><br>
Returns the second operand of the instruction. The return may be an immediate, a memory or a register.

- <b>integer getSize(void)</b><br>
Returns the size of the instruction.

- <b>[tuple, ...] getStoreAccess(void)</b><br>
Returns the list of all implicit and explicit STORE access as list of tuple <\ref py_MemoryAccess_page, \ref py_AstNode_page>.

- <b>\ref py_Immediate_page / \ref py_MemoryAccess_page / \ref py_Register_page getThirdOperand(void)</b><br>
Returns the third operand of the instruction. The return may be an immediate, a memory or a register.

- <b>[\ref py_SymbolicExpression_page, ...] getSymbolicExpressions(void)</b><br>
Returns the list of symbolic expressions of the instruction.

- <b>integer getThreadId(void)</b><br>
Returns the thread id of the instruction.

- <b>\ref py_OPCODE_page getType(void)</b><br>
Returns the type of the instruction.

- <b>[tuple, ...] getWrittenRegisters(void)</b><br>
Returns a list of tuple <\ref py_Register_page, \ref py_AstNode_page> which represents all implicit and explicit register (flags includes) outputs.

<<<<<<< HEAD
- **isBranch(void)**<br>
=======
- <b>bool isBranch(void)</b><br>
>>>>>>> 27fd7f6f
Returns true if the instruction is a branch (i.e x86: JUMP, JCC).

- <b>bool isConditionTaken(void)</b><br>
Returns true if the condition is taken (i.e x86: JCC, CMOVCC, SETCC, ...).

- <b>bool isControlFlow(void)</b><br>
Returns true if the instruction modifies the control flow (i.e x86: JUMP, JCC, CALL, RET).

- <b>bool isMemoryRead(void)</b><br>
Returns true if the instruction contains an expression which reads the memory.

- <b>bool isMemoryWrite(void)</b><br>
Returns true if the instruction contains an expression which writes into the memory.

- <b>bool isPrefixed(void)</b><br>
Returns true if the instruction has a prefix.

- <b>bool isSymbolized(void)</b><br>
Returns true if at least one of its \ref py_SymbolicExpression_page contains a symbolic variable.

- <b>bool isTainted(void)</b><br>
Returns true if at least one of its \ref py_SymbolicExpression_page is tainted.

- <b>void setAddress(integer addr)</b><br>
Sets the address of the instruction.

- <b>void setOpcodes(bytes opcodes)</b><br>
Sets the opcodes of the instruction.

- <b>void setThreadId(integer tid)</b><br>
Sets the thread id of the instruction.

- <b>void updateContext(\ref py_MemoryAccess_page memCtx)</b><br>
Updates the context of the instruction by adding a concrete value for a **LOAD** memory access. Please note that you don't have to define a **STORE**
concrete value, this value will be computed symbolically - **Only LOAD** accesses are necessary.

- <b>void updateContext(\ref py_Register_page regCtx)</b><br>
Updates the context of the instruction by adding a concrete value for a specific register.

*/



namespace triton {
  namespace bindings {
    namespace python {

      //! Instruction destructor.
      void Instruction_dealloc(PyObject* self) {
        std::cout << std::flush;
        delete PyInstruction_AsInstruction(self);
        Py_DECREF(self);
      }


      static PyObject* Instruction_getAddress(PyObject* self, PyObject* noarg) {
        try {
          return PyLong_FromUint64(PyInstruction_AsInstruction(self)->getAddress());
        }
        catch (const triton::exceptions::Exception& e) {
          return PyErr_Format(PyExc_TypeError, "%s", e.what());
        }
      }


      static PyObject* Instruction_getDisassembly(PyObject* self, PyObject* noarg) {
        try {
          return PyString_FromFormat("%s", PyInstruction_AsInstruction(self)->getDisassembly().c_str());
        }
        catch (const triton::exceptions::Exception& e) {
          return PyErr_Format(PyExc_TypeError, "%s", e.what());
        }
      }


      static PyObject* Instruction_getFirstOperand(PyObject* self, PyObject* noarg) {
        try {
          triton::arch::Instruction*      inst;
          triton::usize                   opSize;
          PyObject*                       obj = nullptr;

          inst     = PyInstruction_AsInstruction(self);
          opSize   = inst->operands.size();

          if (opSize < 1) {
            return PyErr_Format(PyExc_TypeError, "Instruction::getFirstOperand(): The instruction hasn't operands.");
          }


          if (inst->operands[0].getType() == triton::arch::OP_IMM) {
            auto imm = inst->operands[0].getImmediate();
            obj = PyImmediate(imm);
          }
          else if (inst->operands[0].getType() == triton::arch::OP_MEM) {
            auto mem = inst->operands[0].getMemory();
            obj = PyMemoryAccess(mem);
          }
          else if (inst->operands[0].getType() == triton::arch::OP_REG) {
            auto reg = inst->operands[0].getRegister();
            obj = PyRegister(reg);
          }

          return obj;
        }
        catch (const triton::exceptions::Exception& e) {
          return PyErr_Format(PyExc_TypeError, "%s", e.what());
        }
      }


      static PyObject* Instruction_getLoadAccess(PyObject* self, PyObject* noarg) {
        try {
          PyObject* ret;
          triton::uint32 index = 0;
          const auto& loadAccess = PyInstruction_AsInstruction(self)->getLoadAccess();

          ret = xPyList_New(loadAccess.size());
          for (auto it = loadAccess.begin(); it != loadAccess.end(); it++) {
            PyObject* item = xPyTuple_New(2);
            PyTuple_SetItem(item, 0, PyMemoryAccess(std::get<0>(*it)));
            PyTuple_SetItem(item, 1, PyAstNode(std::get<1>(*it)));
            PyList_SetItem(ret, index++, item);
          }

          return ret;
        }
        catch (const triton::exceptions::Exception& e) {
          return PyErr_Format(PyExc_TypeError, "%s", e.what());
        }
      }


      static PyObject* Instruction_getNextAddress(PyObject* self, PyObject* noarg) {
        try {
          return PyLong_FromUint64(PyInstruction_AsInstruction(self)->getNextAddress());
        }
        catch (const triton::exceptions::Exception& e) {
          return PyErr_Format(PyExc_TypeError, "%s", e.what());
        }
      }


      static PyObject* Instruction_getOpcodes(PyObject* self, PyObject* noarg) {
        try {
          const triton::uint8* opcodes = PyInstruction_AsInstruction(self)->getOpcodes();
          triton::uint32 size          = PyInstruction_AsInstruction(self)->getSize();
          return PyBytes_FromStringAndSize(reinterpret_cast<const char*>(opcodes), size);
        }
        catch (const triton::exceptions::Exception& e) {
          return PyErr_Format(PyExc_TypeError, "%s", e.what());
        }
      }


      static PyObject* Instruction_getSize(PyObject* self, PyObject* noarg) {
        try {
          return PyLong_FromUint32(PyInstruction_AsInstruction(self)->getSize());
        }
        catch (const triton::exceptions::Exception& e) {
          return PyErr_Format(PyExc_TypeError, "%s", e.what());
        }
      }


      static PyObject* Instruction_getStoreAccess(PyObject* self, PyObject* noarg) {
        try {
          PyObject* ret;
          triton::uint32 index = 0;
          const auto& storeAccess = PyInstruction_AsInstruction(self)->getStoreAccess();

          ret = xPyList_New(storeAccess.size());
          for (auto it = storeAccess.begin(); it != storeAccess.end(); it++) {
            PyObject* item = xPyTuple_New(2);
            PyTuple_SetItem(item, 0, PyMemoryAccess(std::get<0>(*it)));
            PyTuple_SetItem(item, 1, PyAstNode(std::get<1>(*it)));
            PyList_SetItem(ret, index++, item);
          }

          return ret;
        }
        catch (const triton::exceptions::Exception& e) {
          return PyErr_Format(PyExc_TypeError, "%s", e.what());
        }
      }


      static PyObject* Instruction_getOperands(PyObject* self, PyObject* noarg) {
        try {
          triton::arch::Immediate         imm;
          triton::arch::MemoryAccess      mem;
          triton::arch::Register          reg;
          triton::arch::Instruction*      inst;
          triton::usize                   opSize;
          PyObject*                       operands;

          inst     = PyInstruction_AsInstruction(self);
          opSize   = inst->operands.size();
          operands = xPyList_New(opSize);

          for (triton::usize index = 0; index < opSize; index++) {
            PyObject* obj = nullptr;

            if (inst->operands[index].getType() == triton::arch::OP_IMM) {
              imm = inst->operands[index].getImmediate();
              obj = PyImmediate(imm);
            }
            else if (inst->operands[index].getType() == triton::arch::OP_MEM) {
              mem = inst->operands[index].getMemory();
              obj = PyMemoryAccess(mem);
            }
            else if (inst->operands[index].getType() == triton::arch::OP_REG) {
              reg = inst->operands[index].getRegister();
              obj = PyRegister(reg);
            }
            else
              continue;

            PyList_SetItem(operands, index, obj);
          }

          return operands;
        }
        catch (const triton::exceptions::Exception& e) {
          return PyErr_Format(PyExc_TypeError, "%s", e.what());
        }
      }


      static PyObject* Instruction_getPrefix(PyObject* self, PyObject* noarg) {
        try {
          return PyLong_FromUint32(PyInstruction_AsInstruction(self)->getPrefix());
        }
        catch (const triton::exceptions::Exception& e) {
          return PyErr_Format(PyExc_TypeError, "%s", e.what());
        }
      }


      static PyObject* Instruction_getReadImmediates(PyObject* self, PyObject* noarg) {
        try {
          PyObject* ret;
          triton::uint32 index = 0;
          const auto& readImmediates = PyInstruction_AsInstruction(self)->getReadImmediates();

          ret = xPyList_New(readImmediates.size());
          for (auto it = readImmediates.begin(); it != readImmediates.end(); it++) {
            PyObject* item = xPyTuple_New(2);
            PyTuple_SetItem(item, 0, PyImmediate(std::get<0>(*it)));
            PyTuple_SetItem(item, 1, PyAstNode(std::get<1>(*it)));
            PyList_SetItem(ret, index++, item);
          }

          return ret;
        }
        catch (const triton::exceptions::Exception& e) {
          return PyErr_Format(PyExc_TypeError, "%s", e.what());
        }
      }


      static PyObject* Instruction_getReadRegisters(PyObject* self, PyObject* noarg) {
        try {
          PyObject* ret;
          triton::uint32 index = 0;
          const auto& readRegisters = PyInstruction_AsInstruction(self)->getReadRegisters();

          ret = xPyList_New(readRegisters.size());
          for (auto it = readRegisters.begin(); it != readRegisters.end(); it++) {
            PyObject* item = xPyTuple_New(2);
            PyTuple_SetItem(item, 0, PyRegister(std::get<0>(*it)));
            PyTuple_SetItem(item, 1, PyAstNode(std::get<1>(*it)));
            PyList_SetItem(ret, index++, item);
          }

          return ret;
        }
        catch (const triton::exceptions::Exception& e) {
          return PyErr_Format(PyExc_TypeError, "%s", e.what());
        }
      }


      static PyObject* Instruction_getSecondOperand(PyObject* self, PyObject* noarg) {
        try {
          triton::arch::Instruction*      inst;
          triton::usize                   opSize;
          PyObject*                       obj = nullptr;

          inst     = PyInstruction_AsInstruction(self);
          opSize   = inst->operands.size();

          if (opSize < 2) {
            return PyErr_Format(PyExc_TypeError, "Instruction::getSecondOperand(): The instruction hasn't second operand.");
          }


          if (inst->operands[1].getType() == triton::arch::OP_IMM) {
            auto imm = inst->operands[1].getImmediate();
            obj = PyImmediate(imm);
          }
          else if (inst->operands[1].getType() == triton::arch::OP_MEM) {
            auto mem = inst->operands[1].getMemory();
            obj = PyMemoryAccess(mem);
          }
          else if (inst->operands[1].getType() == triton::arch::OP_REG) {
            auto reg = inst->operands[1].getRegister();
            obj = PyRegister(reg);
          }

          return obj;
        }
        catch (const triton::exceptions::Exception& e) {
          return PyErr_Format(PyExc_TypeError, "%s", e.what());
        }
      }


      static PyObject* Instruction_getSymbolicExpressions(PyObject* self, PyObject* noarg) {
        try {
          triton::arch::Instruction*  inst;
          triton::usize               exprSize;
          PyObject*                   symExprs;

          inst     = PyInstruction_AsInstruction(self);
          exprSize = inst->symbolicExpressions.size();
          symExprs = xPyList_New(exprSize);

          for (triton::usize index = 0; index < exprSize; index++) {
            PyObject* obj = nullptr;
            obj = PySymbolicExpression(inst->symbolicExpressions[index]);
            PyList_SetItem(symExprs, index, obj);
          }

          return symExprs;
        }
        catch (const triton::exceptions::Exception& e) {
          return PyErr_Format(PyExc_TypeError, "%s", e.what());
        }
      }


      static PyObject* Instruction_getThirdOperand(PyObject* self, PyObject* noarg) {
        try {
          triton::arch::Instruction*      inst;
          triton::usize                   opSize;
          PyObject*                       obj = nullptr;

          inst     = PyInstruction_AsInstruction(self);
          opSize   = inst->operands.size();

          if (opSize < 3) {
            return PyErr_Format(PyExc_TypeError, "Instruction::getThirdOperand(): The instruction hasn't third operand.");
          }


          if (inst->operands[2].getType() == triton::arch::OP_IMM) {
            auto imm = inst->operands[2].getImmediate();
            obj = PyImmediate(imm);
          }
          else if (inst->operands[2].getType() == triton::arch::OP_MEM) {
            auto mem = inst->operands[2].getMemory();
            obj = PyMemoryAccess(mem);
          }
          else if (inst->operands[2].getType() == triton::arch::OP_REG) {
            auto reg = inst->operands[2].getRegister();
            obj = PyRegister(reg);
          }

          return obj;
        }
        catch (const triton::exceptions::Exception& e) {
          return PyErr_Format(PyExc_TypeError, "%s", e.what());
        }
      }


      static PyObject* Instruction_getThreadId(PyObject* self, PyObject* noarg) {
        try {
          return PyLong_FromUint32(PyInstruction_AsInstruction(self)->getThreadId());
        }
        catch (const triton::exceptions::Exception& e) {
          return PyErr_Format(PyExc_TypeError, "%s", e.what());
        }
      }


      static PyObject* Instruction_getType(PyObject* self, PyObject* noarg) {
        try {
          return PyLong_FromUint32(PyInstruction_AsInstruction(self)->getType());
        }
        catch (const triton::exceptions::Exception& e) {
          return PyErr_Format(PyExc_TypeError, "%s", e.what());
        }
      }


      static PyObject* Instruction_getWrittenRegisters(PyObject* self, PyObject* noarg) {
        try {
          PyObject* ret;
          triton::uint32 index = 0;
          const auto& writtenRegisters = PyInstruction_AsInstruction(self)->getWrittenRegisters();

          ret = xPyList_New(writtenRegisters.size());
          for (auto it = writtenRegisters.begin(); it != writtenRegisters.end(); it++) {
            PyObject* item = xPyTuple_New(2);
            PyTuple_SetItem(item, 0, PyRegister(std::get<0>(*it)));
            PyTuple_SetItem(item, 1, PyAstNode(std::get<1>(*it)));
            PyList_SetItem(ret, index++, item);
          }

          return ret;
        }
        catch (const triton::exceptions::Exception& e) {
          return PyErr_Format(PyExc_TypeError, "%s", e.what());
        }
      }


      static PyObject* Instruction_isBranch(PyObject* self, PyObject* noarg) {
        try {
          if (PyInstruction_AsInstruction(self)->isBranch() == true)
            Py_RETURN_TRUE;
          Py_RETURN_FALSE;
        }
        catch (const triton::exceptions::Exception& e) {
          return PyErr_Format(PyExc_TypeError, "%s", e.what());
        }
      }


      static PyObject* Instruction_isConditionTaken(PyObject* self, PyObject* noarg) {
        try {
          if (PyInstruction_AsInstruction(self)->isConditionTaken() == true)
            Py_RETURN_TRUE;
          Py_RETURN_FALSE;
        }
        catch (const triton::exceptions::Exception& e) {
          return PyErr_Format(PyExc_TypeError, "%s", e.what());
        }
      }


      static PyObject* Instruction_isControlFlow(PyObject* self, PyObject* noarg) {
        try {
          if (PyInstruction_AsInstruction(self)->isControlFlow() == true)
            Py_RETURN_TRUE;
          Py_RETURN_FALSE;
        }
        catch (const triton::exceptions::Exception& e) {
          return PyErr_Format(PyExc_TypeError, "%s", e.what());
        }
      }


      static PyObject* Instruction_isMemoryRead(PyObject* self, PyObject* noarg) {
        try {
          if (PyInstruction_AsInstruction(self)->isMemoryRead() == true)
            Py_RETURN_TRUE;
          Py_RETURN_FALSE;
        }
        catch (const triton::exceptions::Exception& e) {
          return PyErr_Format(PyExc_TypeError, "%s", e.what());
        }
      }


      static PyObject* Instruction_isMemoryWrite(PyObject* self, PyObject* noarg) {
        try {
          if (PyInstruction_AsInstruction(self)->isMemoryWrite() == true)
            Py_RETURN_TRUE;
          Py_RETURN_FALSE;
        }
        catch (const triton::exceptions::Exception& e) {
          return PyErr_Format(PyExc_TypeError, "%s", e.what());
        }
      }


      static PyObject* Instruction_isPrefixed(PyObject* self, PyObject* noarg) {
        try {
          if (PyInstruction_AsInstruction(self)->isPrefixed() == true)
            Py_RETURN_TRUE;
          Py_RETURN_FALSE;
        }
        catch (const triton::exceptions::Exception& e) {
          return PyErr_Format(PyExc_TypeError, "%s", e.what());
        }
      }


      static PyObject* Instruction_isSymbolized(PyObject* self, PyObject* noarg) {
        try {
          if (PyInstruction_AsInstruction(self)->isSymbolized() == true)
            Py_RETURN_TRUE;
          Py_RETURN_FALSE;
        }
        catch (const triton::exceptions::Exception& e) {
          return PyErr_Format(PyExc_TypeError, "%s", e.what());
        }
      }


      static PyObject* Instruction_isTainted(PyObject* self, PyObject* noarg) {
        try {
          if (PyInstruction_AsInstruction(self)->isTainted() == true)
            Py_RETURN_TRUE;
          Py_RETURN_FALSE;
        }
        catch (const triton::exceptions::Exception& e) {
          return PyErr_Format(PyExc_TypeError, "%s", e.what());
        }
      }


      static PyObject* Instruction_setAddress(PyObject* self, PyObject* addr) {
        try {
          if (!PyLong_Check(addr) && !PyInt_Check(addr))
            return PyErr_Format(PyExc_TypeError, "Instruction::setAddress(): Expected an integer as argument.");
          PyInstruction_AsInstruction(self)->setAddress(PyLong_AsUint64(addr));
          Py_INCREF(Py_None);
          return Py_None;
        }
        catch (const triton::exceptions::Exception& e) {
          return PyErr_Format(PyExc_TypeError, "%s", e.what());
        }
      }


      static PyObject* Instruction_setOpcodes(PyObject* self, PyObject* opc) {
        try {
          if (!PyBytes_Check(opc))
            return PyErr_Format(PyExc_TypeError, "Instruction::setOpcodes(): Expected a bytes array as argument.");

          triton::uint8* opcodes = reinterpret_cast<triton::uint8*>(PyBytes_AsString(opc));
          triton::uint32 size    = static_cast<triton::uint32>(PyBytes_Size(opc));

          PyInstruction_AsInstruction(self)->setOpcodes(opcodes, size);
          Py_INCREF(Py_None);
          return Py_None;
        }
        catch (const triton::exceptions::Exception& e) {
          return PyErr_Format(PyExc_TypeError, "%s", e.what());
        }
      }


      static PyObject* Instruction_setThreadId(PyObject* self, PyObject* tid) {
        try {
          if (!PyLong_Check(tid) && !PyInt_Check(tid))
            return PyErr_Format(PyExc_TypeError, "Instruction::setThreadId(): Expected an integer as argument.");

          PyInstruction_AsInstruction(self)->setThreadId(PyLong_AsUint32(tid));
          Py_INCREF(Py_None);
          return Py_None;
        }
        catch (const triton::exceptions::Exception& e) {
          return PyErr_Format(PyExc_TypeError, "%s", e.what());
        }
      }


      static PyObject* Instruction_updateContext(PyObject* self, PyObject* ctx) {
        try {
          triton::arch::Instruction*      inst;
          triton::arch::MemoryAccess*     memCtx;
          triton::arch::Register*         regCtx;

          if (!PyMemoryAccess_Check(ctx) && !PyRegister_Check(ctx))
            return PyErr_Format(PyExc_TypeError, "Instruction::updateContext(): Expected a Memory or Register as argument.");

          inst = PyInstruction_AsInstruction(self);

          if (PyMemoryAccess_Check(ctx)) {
            memCtx = PyMemoryAccess_AsMemoryAccess(ctx);
            inst->updateContext(*memCtx);
          }

          else if (PyRegister_Check(ctx)) {
            regCtx = PyRegister_AsRegister(ctx);
            inst->updateContext(*regCtx);
          }

          Py_INCREF(Py_None);
          return Py_None;
        }
        catch (const triton::exceptions::Exception& e) {
          return PyErr_Format(PyExc_TypeError, "%s", e.what());
        }
      }


      static int Instruction_print(PyObject* self) {
        std::cout << PyInstruction_AsInstruction(self);
        return 0;
      }


      static PyObject* Instruction_str(PyObject* self) {
        try {
          std::stringstream str;
          str << PyInstruction_AsInstruction(self);
          return PyString_FromFormat("%s", str.str().c_str());
        }
        catch (const triton::exceptions::Exception& e) {
          return PyErr_Format(PyExc_TypeError, "%s", e.what());
        }
      }


      //! Instruction methods.
      PyMethodDef Instruction_callbacks[] = {
        {"getAddress",                Instruction_getAddress,               METH_NOARGS,     ""},
        {"getDisassembly",            Instruction_getDisassembly,           METH_NOARGS,     ""},
        {"getFirstOperand",           Instruction_getFirstOperand,          METH_NOARGS,     ""},
        {"getLoadAccess",             Instruction_getLoadAccess,            METH_NOARGS,     ""},
        {"getNextAddress",            Instruction_getNextAddress,           METH_NOARGS,     ""},
        {"getOpcodes",                Instruction_getOpcodes,               METH_NOARGS,     ""},
        {"getOperands",               Instruction_getOperands,              METH_NOARGS,     ""},
        {"getPrefix",                 Instruction_getPrefix,                METH_NOARGS,     ""},
        {"getReadImmediates",         Instruction_getReadImmediates,        METH_NOARGS,     ""},
        {"getReadRegisters",          Instruction_getReadRegisters,         METH_NOARGS,     ""},
        {"getSecondOperand",          Instruction_getSecondOperand,         METH_NOARGS,     ""},
        {"getSize",                   Instruction_getSize,                  METH_NOARGS,     ""},
        {"getStoreAccess",            Instruction_getStoreAccess,           METH_NOARGS,     ""},
        {"getSymbolicExpressions",    Instruction_getSymbolicExpressions,   METH_NOARGS,     ""},
        {"getThirdOperand",           Instruction_getThirdOperand,          METH_NOARGS,     ""},
        {"getThreadId",               Instruction_getThreadId,              METH_NOARGS,     ""},
        {"getType",                   Instruction_getType,                  METH_NOARGS,     ""},
        {"getWrittenRegisters",       Instruction_getWrittenRegisters,      METH_NOARGS,     ""},
        {"isBranch",                  Instruction_isBranch,                 METH_NOARGS,     ""},
        {"isConditionTaken",          Instruction_isConditionTaken,         METH_NOARGS,     ""},
        {"isControlFlow",             Instruction_isControlFlow,            METH_NOARGS,     ""},
        {"isMemoryRead",              Instruction_isMemoryRead,             METH_NOARGS,     ""},
        {"isMemoryWrite",             Instruction_isMemoryWrite,            METH_NOARGS,     ""},
        {"isPrefixed",                Instruction_isPrefixed,               METH_NOARGS,     ""},
        {"isSymbolized",              Instruction_isSymbolized,             METH_NOARGS,     ""},
        {"isTainted",                 Instruction_isTainted,                METH_NOARGS,     ""},
        {"setAddress",                Instruction_setAddress,               METH_O,          ""},
        {"setOpcodes",                Instruction_setOpcodes,               METH_O,          ""},
        {"setThreadId",               Instruction_setThreadId,              METH_O,          ""},
        {"updateContext",             Instruction_updateContext,            METH_O,          ""},
        {nullptr,                     nullptr,                              0,               nullptr}
      };


      PyTypeObject Instruction_Type = {
        PyObject_HEAD_INIT(&PyType_Type)
        0,                                          /* ob_size */
        "Instruction",                              /* tp_name */
        sizeof(Instruction_Object),                 /* tp_basicsize */
        0,                                          /* tp_itemsize */
        (destructor)Instruction_dealloc,            /* tp_dealloc */
        (printfunc)Instruction_print,               /* tp_print */
        0,                                          /* tp_getattr */
        0,                                          /* tp_setattr */
        0,                                          /* tp_compare */
        0,                                          /* tp_repr */
        0,                                          /* tp_as_number */
        0,                                          /* tp_as_sequence */
        0,                                          /* tp_as_mapping */
        0,                                          /* tp_hash */
        0,                                          /* tp_call */
        (reprfunc)Instruction_str,                  /* tp_str */
        0,                                          /* tp_getattro */
        0,                                          /* tp_setattro */
        0,                                          /* tp_as_buffer */
        Py_TPFLAGS_DEFAULT,                         /* tp_flags */
        "Instruction objects",                      /* tp_doc */
        0,                                          /* tp_traverse */
        0,                                          /* tp_clear */
        0,                                          /* tp_richcompare */
        0,                                          /* tp_weaklistoffset */
        0,                                          /* tp_iter */
        0,                                          /* tp_iternext */
        Instruction_callbacks,                      /* tp_methods */
        0,                                          /* tp_members */
        0,                                          /* tp_getset */
        0,                                          /* tp_base */
        0,                                          /* tp_dict */
        0,                                          /* tp_descr_get */
        0,                                          /* tp_descr_set */
        0,                                          /* tp_dictoffset */
        0,                                          /* tp_init */
        0,                                          /* tp_alloc */
        0,                                          /* tp_new */
        0,                                          /* tp_free */
        0,                                          /* tp_is_gc */
        0,                                          /* tp_bases */
        0,                                          /* tp_mro */
        0,                                          /* tp_cache */
        0,                                          /* tp_subclasses */
        0,                                          /* tp_weaklist */
        0,                                          /* tp_del */
        0                                           /* tp_version_tag */
      };


      PyObject* PyInstruction(void) {
        Instruction_Object* object;

        PyType_Ready(&Instruction_Type);
        object = PyObject_NEW(Instruction_Object, &Instruction_Type);
        if (object != NULL)
          object->inst = new triton::arch::Instruction();

        return (PyObject*)object;
      }


      PyObject* PyInstruction(const triton::uint8* opcodes, triton::uint32 opSize) {
        Instruction_Object* object;

        PyType_Ready(&Instruction_Type);
        object = PyObject_NEW(Instruction_Object, &Instruction_Type);
        if (object != NULL)
          object->inst = new triton::arch::Instruction(opcodes, opSize);

        return (PyObject*)object;
      }


      PyObject* PyInstruction(const triton::arch::Instruction& inst) {
        Instruction_Object* object;

        PyType_Ready(&Instruction_Type);
        object = PyObject_NEW(Instruction_Object, &Instruction_Type);
        if (object != NULL)
          object->inst = new triton::arch::Instruction(inst);

        return (PyObject*)object;
      }

    }; /* python namespace */
  }; /* bindings namespace */
}; /* triton namespace */

#endif /* TRITON_PYTHON_BINDINGS */<|MERGE_RESOLUTION|>--- conflicted
+++ resolved
@@ -150,11 +150,7 @@
 - <b>[tuple, ...] getWrittenRegisters(void)</b><br>
 Returns a list of tuple <\ref py_Register_page, \ref py_AstNode_page> which represents all implicit and explicit register (flags includes) outputs.
 
-<<<<<<< HEAD
-- **isBranch(void)**<br>
-=======
 - <b>bool isBranch(void)</b><br>
->>>>>>> 27fd7f6f
 Returns true if the instruction is a branch (i.e x86: JUMP, JCC).
 
 - <b>bool isConditionTaken(void)</b><br>
