//! \file
/*
**  Copyright (C) - Triton
**
**  This program is under the terms of the BSD License.
*/

#include <triton/pythonBindings.hpp>
#include <triton/pythonUtils.hpp>
#include <triton/pythonXFunctions.hpp>
#include <triton/cpuSize.hpp>



/*! \page py_CPUSIZE_page CPUSIZE
    \brief [**python api**] All information about the CPUSIZE Python namespace.

\tableofcontents

\section CPUSIZE_py_description Description
<hr>

According to the CPU architecture, the CPUSIZE namespace contains all kinds of sizes.

\section CPUSIZE_py_api Python API - Items of the CPUSIZE namespace
<hr>

- **CPUSIZE.BYTE**<br>
Returns `1`

- **CPUSIZE.BYTE_BIT**<br>
Returns `8`

- **CPUSIZE.WORD**<br>
Returns `2`

- **CPUSIZE.WORD_BIT**<br>
Returns `16`

- **CPUSIZE.DWORD**<br>
Returns `4`

- **CPUSIZE.DWORD_BIT**<br>
Returns `32`

- **CPUSIZE.QWORD**<br>
Returns `8`

- **CPUSIZE.QWORD_BIT**<br>
Returns `64`

- **CPUSIZE.DQWORD**<br>
Returns `16`

- **CPUSIZE.DQWORD_BIT**<br>
Returns `128`

- **CPUSIZE.QQWORD**<br>
Returns `32`

- **CPUSIZE.QQWORD_BIT**<br>
Returns `256`

- **CPUSIZE.DQQWORD**<br>
Returns `64`

- **CPUSIZE.DQQWORD_BIT**<br>
Returns `512`

*/



namespace triton {
  namespace bindings {
    namespace python {

      void initCpuSizeNamespace(PyObject* cpuSizeDict) {
        PyDict_Clear(cpuSizeDict);

<<<<<<< HEAD
        xPyDict_SetItemString(cpuSizeDict, "BYTE",        PyLong_FromUint32(triton::size::byte));
        xPyDict_SetItemString(cpuSizeDict, "WORD",        PyLong_FromUint32(triton::size::word));
        xPyDict_SetItemString(cpuSizeDict, "DWORD",       PyLong_FromUint32(triton::size::dword));
        xPyDict_SetItemString(cpuSizeDict, "QWORD",       PyLong_FromUint32(triton::size::qword));
        xPyDict_SetItemString(cpuSizeDict, "DQWORD",      PyLong_FromUint32(triton::size::dqword));
        xPyDict_SetItemString(cpuSizeDict, "QQWORD",      PyLong_FromUint32(triton::size::qqword));
        xPyDict_SetItemString(cpuSizeDict, "DQQWORD",     PyLong_FromUint32(triton::size::dqqword));
        xPyDict_SetItemString(cpuSizeDict, "BYTE_BIT",    PyLong_FromUint32(triton::bitsize::byte));
        xPyDict_SetItemString(cpuSizeDict, "WORD_BIT",    PyLong_FromUint32(triton::bitsize::word));
        xPyDict_SetItemString(cpuSizeDict, "DWORD_BIT",   PyLong_FromUint32(triton::bitsize::dword));
        xPyDict_SetItemString(cpuSizeDict, "QWORD_BIT",   PyLong_FromUint32(triton::bitsize::qword));
        xPyDict_SetItemString(cpuSizeDict, "DQWORD_BIT",  PyLong_FromUint32(triton::bitsize::dqword));
        xPyDict_SetItemString(cpuSizeDict, "QQWORD_BIT",  PyLong_FromUint32(triton::bitsize::qqword));
        xPyDict_SetItemString(cpuSizeDict, "DQQWORD_BIT", PyLong_FromUint32(triton::bitsize::dqqword));
=======
        xPyDict_SetItemString(cpuSizeDict, "BYTE",        PyLong_FromUint32(BYTE_SIZE));
        xPyDict_SetItemString(cpuSizeDict, "BYTE_BIT",    PyLong_FromUint32(BYTE_SIZE_BIT));
        xPyDict_SetItemString(cpuSizeDict, "WORD",        PyLong_FromUint32(WORD_SIZE));
        xPyDict_SetItemString(cpuSizeDict, "WORD_BIT",    PyLong_FromUint32(WORD_SIZE_BIT));
        xPyDict_SetItemString(cpuSizeDict, "DWORD",       PyLong_FromUint32(DWORD_SIZE));
        xPyDict_SetItemString(cpuSizeDict, "DWORD_BIT",   PyLong_FromUint32(DWORD_SIZE_BIT));
        xPyDict_SetItemString(cpuSizeDict, "QWORD",       PyLong_FromUint32(QWORD_SIZE));
        xPyDict_SetItemString(cpuSizeDict, "QWORD_BIT",   PyLong_FromUint32(QWORD_SIZE_BIT));
        xPyDict_SetItemString(cpuSizeDict, "FWORD",       PyLong_FromUint32(FWORD_SIZE));
        xPyDict_SetItemString(cpuSizeDict, "FWORD_BIT",   PyLong_FromUint32(FWORD_SIZE_BIT));
        xPyDict_SetItemString(cpuSizeDict, "DQWORD",      PyLong_FromUint32(DQWORD_SIZE));
        xPyDict_SetItemString(cpuSizeDict, "DQWORD_BIT",  PyLong_FromUint32(DQWORD_SIZE_BIT));
        xPyDict_SetItemString(cpuSizeDict, "QQWORD",      PyLong_FromUint32(QQWORD_SIZE));
        xPyDict_SetItemString(cpuSizeDict, "QQWORD_BIT",  PyLong_FromUint32(QQWORD_SIZE_BIT));
        xPyDict_SetItemString(cpuSizeDict, "DQQWORD",     PyLong_FromUint32(DQQWORD_SIZE));
        xPyDict_SetItemString(cpuSizeDict, "DQQWORD_BIT", PyLong_FromUint32(DQQWORD_SIZE_BIT));
>>>>>>> db69c00b
      }

    }; /* python namespace */
  }; /* bindings namespace */
}; /* triton namespace */<|MERGE_RESOLUTION|>--- conflicted
+++ resolved
@@ -78,11 +78,11 @@
       void initCpuSizeNamespace(PyObject* cpuSizeDict) {
         PyDict_Clear(cpuSizeDict);
 
-<<<<<<< HEAD
         xPyDict_SetItemString(cpuSizeDict, "BYTE",        PyLong_FromUint32(triton::size::byte));
         xPyDict_SetItemString(cpuSizeDict, "WORD",        PyLong_FromUint32(triton::size::word));
         xPyDict_SetItemString(cpuSizeDict, "DWORD",       PyLong_FromUint32(triton::size::dword));
         xPyDict_SetItemString(cpuSizeDict, "QWORD",       PyLong_FromUint32(triton::size::qword));
+        xPyDict_SetItemString(cpuSizeDict, "FWORD",       PyLong_FromUint32(triton::size::fword));
         xPyDict_SetItemString(cpuSizeDict, "DQWORD",      PyLong_FromUint32(triton::size::dqword));
         xPyDict_SetItemString(cpuSizeDict, "QQWORD",      PyLong_FromUint32(triton::size::qqword));
         xPyDict_SetItemString(cpuSizeDict, "DQQWORD",     PyLong_FromUint32(triton::size::dqqword));
@@ -90,27 +90,10 @@
         xPyDict_SetItemString(cpuSizeDict, "WORD_BIT",    PyLong_FromUint32(triton::bitsize::word));
         xPyDict_SetItemString(cpuSizeDict, "DWORD_BIT",   PyLong_FromUint32(triton::bitsize::dword));
         xPyDict_SetItemString(cpuSizeDict, "QWORD_BIT",   PyLong_FromUint32(triton::bitsize::qword));
+        xPyDict_SetItemString(cpuSizeDict, "FWORD_BIT",   PyLong_FromUint32(triton::bitsize::fword));
         xPyDict_SetItemString(cpuSizeDict, "DQWORD_BIT",  PyLong_FromUint32(triton::bitsize::dqword));
         xPyDict_SetItemString(cpuSizeDict, "QQWORD_BIT",  PyLong_FromUint32(triton::bitsize::qqword));
         xPyDict_SetItemString(cpuSizeDict, "DQQWORD_BIT", PyLong_FromUint32(triton::bitsize::dqqword));
-=======
-        xPyDict_SetItemString(cpuSizeDict, "BYTE",        PyLong_FromUint32(BYTE_SIZE));
-        xPyDict_SetItemString(cpuSizeDict, "BYTE_BIT",    PyLong_FromUint32(BYTE_SIZE_BIT));
-        xPyDict_SetItemString(cpuSizeDict, "WORD",        PyLong_FromUint32(WORD_SIZE));
-        xPyDict_SetItemString(cpuSizeDict, "WORD_BIT",    PyLong_FromUint32(WORD_SIZE_BIT));
-        xPyDict_SetItemString(cpuSizeDict, "DWORD",       PyLong_FromUint32(DWORD_SIZE));
-        xPyDict_SetItemString(cpuSizeDict, "DWORD_BIT",   PyLong_FromUint32(DWORD_SIZE_BIT));
-        xPyDict_SetItemString(cpuSizeDict, "QWORD",       PyLong_FromUint32(QWORD_SIZE));
-        xPyDict_SetItemString(cpuSizeDict, "QWORD_BIT",   PyLong_FromUint32(QWORD_SIZE_BIT));
-        xPyDict_SetItemString(cpuSizeDict, "FWORD",       PyLong_FromUint32(FWORD_SIZE));
-        xPyDict_SetItemString(cpuSizeDict, "FWORD_BIT",   PyLong_FromUint32(FWORD_SIZE_BIT));
-        xPyDict_SetItemString(cpuSizeDict, "DQWORD",      PyLong_FromUint32(DQWORD_SIZE));
-        xPyDict_SetItemString(cpuSizeDict, "DQWORD_BIT",  PyLong_FromUint32(DQWORD_SIZE_BIT));
-        xPyDict_SetItemString(cpuSizeDict, "QQWORD",      PyLong_FromUint32(QQWORD_SIZE));
-        xPyDict_SetItemString(cpuSizeDict, "QQWORD_BIT",  PyLong_FromUint32(QQWORD_SIZE_BIT));
-        xPyDict_SetItemString(cpuSizeDict, "DQQWORD",     PyLong_FromUint32(DQQWORD_SIZE));
-        xPyDict_SetItemString(cpuSizeDict, "DQQWORD_BIT", PyLong_FromUint32(DQQWORD_SIZE_BIT));
->>>>>>> db69c00b
       }
 
     }; /* python namespace */
