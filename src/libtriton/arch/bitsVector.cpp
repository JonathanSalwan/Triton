//! \file
/*
**  Copyright (C) - Triton
**
**  This program is under the terms of the BSD License.
*/

#include <triton/bitsVector.hpp>
#include <triton/cpuSize.hpp>
#include <triton/exceptions.hpp>



namespace triton {
  namespace arch {

    BitsVector::BitsVector() {
      this->high = 0;
      this->low  = 0;
    }


    BitsVector::BitsVector(triton::uint32 high /* bits */, triton::uint32 low /* bits */) {
      this->setPair(std::make_pair(high, low));
    }


    BitsVector::BitsVector(const BitsVector &other) {
      this->high = other.high;
      this->low  = other.low;
    }


    triton::uint32 BitsVector::getHigh(void) const {
      return this->high;
    }


    triton::uint32 BitsVector::getLow(void) const {
      return this->low;
    }


    triton::uint32 BitsVector::getVectorSize(void) const {
      return (this->high - this->low) + 1;
    }


    triton::uint512 BitsVector::getMaxValue(void) const {
      triton::uint512 max = -1;
      max = max >> (512 - this->getVectorSize());
      return max;
    }


    void BitsVector::setHigh(triton::uint32 v) {
      this->high = v;

      if (this->high >= triton::bitsize::max_supported)
        throw triton::exceptions::BitsVector("BitsVector::setHigh(): The highest bit cannot be greater than triton::bitsize::max_supported.");

<<<<<<< HEAD
      if (this->getVectorSize() % triton::bitsize::byte && this->getVectorSize() != triton::bitsize::flag)
        throw triton::exceptions::BitsVector("BitsVector::setHigh(): The vector size must be a multiple of 8.");
=======
      // FIXME djo fpu: Can we really ignore that?

      // if (this->getVectorSize() % BYTE_SIZE_BIT && this->getVectorSize() != FLAG_SIZE_BIT)
      //  throw triton::exceptions::BitsVector("BitsVector::setHigh(): The vector size must be a multiple of 8.");
>>>>>>> db69c00b
    }


    void BitsVector::setLow(triton::uint32 v) {
      this->low = v;

      if (this->low > this->high)
        throw triton::exceptions::BitsVector("BitsVector::setLow(): The lower bit cannot be greater than highest.");

<<<<<<< HEAD
      if (this->low % triton::bitsize::byte)
        throw triton::exceptions::BitsVector("BitsVector::setLow(): The lower bit must be a multiple of 8.");
=======
      // FIXME djo fpu: Can we really ignore that?
      // if (this->low % BYTE_SIZE_BIT)
      //  throw triton::exceptions::BitsVector("BitsVector::setLow(): The lower bit must be a multiple of 8.");
>>>>>>> db69c00b
    }


    void BitsVector::setPair(std::pair<triton::uint32, triton::uint32> p) {
      this->high = std::get<0>(p);
      this->low  = std::get<1>(p);

      if (this->high >= triton::bitsize::max_supported)
        throw triton::exceptions::BitsVector("BitsVector::setPair(): The highest bit cannot be greater than triton::bitsize::max_supported.");

<<<<<<< HEAD
      if (this->low % triton::bitsize::byte)
        throw triton::exceptions::BitsVector("BitsVector::setPair(): The lower bit must be a multiple of 8.");
=======
      // FIXME djo fpu: Can we really ignore that?
      // if (this->low % BYTE_SIZE_BIT)
      //  throw triton::exceptions::BitsVector("BitsVector::setPair(): The lower bit must be a multiple of 8.");
>>>>>>> db69c00b

      if (this->low > this->high)
        throw triton::exceptions::BitsVector("BitsVector::setPair(): The lower bit cannot be greater than highest.");

<<<<<<< HEAD
      if (this->getVectorSize() % triton::bitsize::byte && this->getVectorSize() != triton::bitsize::flag)
        throw triton::exceptions::BitsVector("BitsVector::setHigh(): The vector size must be a multiple of 8.");
=======
      // FIXME djo fpu: Can we really ignore that?
      // if (this->getVectorSize() % BYTE_SIZE_BIT && this->getVectorSize() != FLAG_SIZE_BIT)
      //  throw triton::exceptions::BitsVector("BitsVector::setHigh(): The vector size must be a multiple of 8.");
>>>>>>> db69c00b
    }


    BitsVector& BitsVector::operator=(const BitsVector& other) {
      this->high = other.high;
      this->low  = other.low;
      return *this;
    }


    std::ostream& operator<<(std::ostream& stream, const BitsVector& bv) {
      stream << "bv[" << bv.getHigh() << ".." << bv.getLow() << "]";
      return stream;
    }


    std::ostream& operator<<(std::ostream& stream, const BitsVector* bv) {
      stream << *bv;
      return stream;
    }

  }; /* arch namespace */
}; /* triton namespace */<|MERGE_RESOLUTION|>--- conflicted
+++ resolved
@@ -59,15 +59,9 @@
       if (this->high >= triton::bitsize::max_supported)
         throw triton::exceptions::BitsVector("BitsVector::setHigh(): The highest bit cannot be greater than triton::bitsize::max_supported.");
 
-<<<<<<< HEAD
-      if (this->getVectorSize() % triton::bitsize::byte && this->getVectorSize() != triton::bitsize::flag)
-        throw triton::exceptions::BitsVector("BitsVector::setHigh(): The vector size must be a multiple of 8.");
-=======
       // FIXME djo fpu: Can we really ignore that?
-
-      // if (this->getVectorSize() % BYTE_SIZE_BIT && this->getVectorSize() != FLAG_SIZE_BIT)
+      // if (this->getVectorSize() % triton::bitsize::byte && this->getVectorSize() != triton::bitsize::flag)
       //  throw triton::exceptions::BitsVector("BitsVector::setHigh(): The vector size must be a multiple of 8.");
->>>>>>> db69c00b
     }
 
 
@@ -77,14 +71,9 @@
       if (this->low > this->high)
         throw triton::exceptions::BitsVector("BitsVector::setLow(): The lower bit cannot be greater than highest.");
 
-<<<<<<< HEAD
-      if (this->low % triton::bitsize::byte)
-        throw triton::exceptions::BitsVector("BitsVector::setLow(): The lower bit must be a multiple of 8.");
-=======
       // FIXME djo fpu: Can we really ignore that?
-      // if (this->low % BYTE_SIZE_BIT)
+      // if (this->low % triton::bitsize::byte)
       //  throw triton::exceptions::BitsVector("BitsVector::setLow(): The lower bit must be a multiple of 8.");
->>>>>>> db69c00b
     }
 
 
@@ -95,26 +84,16 @@
       if (this->high >= triton::bitsize::max_supported)
         throw triton::exceptions::BitsVector("BitsVector::setPair(): The highest bit cannot be greater than triton::bitsize::max_supported.");
 
-<<<<<<< HEAD
-      if (this->low % triton::bitsize::byte)
-        throw triton::exceptions::BitsVector("BitsVector::setPair(): The lower bit must be a multiple of 8.");
-=======
       // FIXME djo fpu: Can we really ignore that?
-      // if (this->low % BYTE_SIZE_BIT)
+      // if (this->low % triton::bitsize::byte)
       //  throw triton::exceptions::BitsVector("BitsVector::setPair(): The lower bit must be a multiple of 8.");
->>>>>>> db69c00b
 
       if (this->low > this->high)
         throw triton::exceptions::BitsVector("BitsVector::setPair(): The lower bit cannot be greater than highest.");
 
-<<<<<<< HEAD
-      if (this->getVectorSize() % triton::bitsize::byte && this->getVectorSize() != triton::bitsize::flag)
-        throw triton::exceptions::BitsVector("BitsVector::setHigh(): The vector size must be a multiple of 8.");
-=======
       // FIXME djo fpu: Can we really ignore that?
-      // if (this->getVectorSize() % BYTE_SIZE_BIT && this->getVectorSize() != FLAG_SIZE_BIT)
+      // if (this->getVectorSize() % triton::bitsize::byte && this->getVectorSize() != triton::bitsize::flag)
       //  throw triton::exceptions::BitsVector("BitsVector::setHigh(): The vector size must be a multiple of 8.");
->>>>>>> db69c00b
     }
 
 
