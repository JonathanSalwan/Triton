--- conflicted
+++ resolved
@@ -45,24 +45,14 @@
         else if (value >= 0x0000000100000000 && value <= 0xffffffffffffffff) size = triton::size::qword;
       }
 
-<<<<<<< HEAD
       if (size != triton::size::byte     &&
           size != triton::size::word     &&
           size != triton::size::dword    &&
           size != triton::size::qword    &&
+          size != triton::size::fword    &&
           size != triton::size::dqword   &&
           size != triton::size::qqword   &&
           size != triton::size::dqqword)
-=======
-      if (size != BYTE_SIZE     &&
-          size != WORD_SIZE     &&
-          size != DWORD_SIZE    &&
-          size != QWORD_SIZE    &&
-          size != FWORD_SIZE    &&
-          size != DQWORD_SIZE   &&
-          size != QQWORD_SIZE   &&
-          size != DQQWORD_SIZE)
->>>>>>> db69c00b
         throw triton::exceptions::Immediate("Immediate::setValue(): size must be aligned.");
 
       switch (size) {
