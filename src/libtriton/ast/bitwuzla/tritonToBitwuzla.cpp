--- conflicted
+++ resolved
@@ -119,21 +119,13 @@
 
         case BVROL_NODE: {
           auto childNodes = node->getChildren();
-<<<<<<< HEAD
-          auto idx = static_cast<size_t>(reinterpret_cast<IntegerNode*>(childNodes[1].get())->getInteger());
-=======
           auto idx = triton::ast::getInteger<triton::usize>(childNodes[1]);
->>>>>>> 8fa9a9eb
           return bitwuzla_mk_term1_indexed1(bzla, BITWUZLA_KIND_BV_ROLI, children[0], idx);
         }
 
         case BVROR_NODE: {
           auto childNodes = node->getChildren();
-<<<<<<< HEAD
-          auto idx = static_cast<size_t>(reinterpret_cast<IntegerNode*>(childNodes[1].get())->getInteger());
-=======
           auto idx = triton::ast::getInteger<triton::usize>(childNodes[1]);
->>>>>>> 8fa9a9eb
           return bitwuzla_mk_term1_indexed1(bzla, BITWUZLA_KIND_BV_RORI, children[0], idx);
         }
 
@@ -190,11 +182,7 @@
 
         case BV_NODE: {
           auto childNodes = node->getChildren();
-<<<<<<< HEAD
-          auto bv_size = static_cast<size_t>(reinterpret_cast<IntegerNode*>(childNodes[1].get())->getInteger());
-=======
           auto bv_size = triton::ast::getInteger<triton::usize>(childNodes[1]);
->>>>>>> 8fa9a9eb
           auto sort = this->bvSorts.find(bv_size);
           if (sort == this->bvSorts.end()) {
             sort = this->bvSorts.insert({bv_size, bitwuzla_mk_bv_sort(bzla, bv_size)}).first;
@@ -202,23 +190,15 @@
 
           // Handle bitvector value as integer if it small enough.
           if (bv_size <= sizeof(uint64_t) * 8) {
-<<<<<<< HEAD
-            auto bv_value = static_cast<uint64_t>(reinterpret_cast<IntegerNode*>(childNodes[0].get())->getInteger());
+            auto bv_value = triton::ast::getInteger<triton::uint64>(childNodes[0]);
             return bitwuzla_mk_bv_value_uint64(bzla, sort->second, bv_value);
           }
 
-          auto bv_value = reinterpret_cast<IntegerNode*>(childNodes[0].get())->getInteger();
+          auto bv_value = triton::ast::getInteger<std::string>(childNodes[0]);
           std::stringstream ss;
           ss << bv_value;
           std::string bv_value_str(ss.str());
           return bitwuzla_mk_bv_value(bzla, sort->second, bv_value_str.c_str(), BITWUZLA_BV_BASE_DEC);
-=======
-            auto bv_value = triton::ast::getInteger<triton::uint64>(childNodes[0]);
-            return bitwuzla_mk_bv_value_uint64(bzla, sort->second, bv_value);
-          }
-          auto bv_value = triton::ast::getInteger<std::string>(childNodes[0]);
-          return bitwuzla_mk_bv_value(bzla, sort->second, bv_value.c_str(), BITWUZLA_BV_BASE_DEC);
->>>>>>> 8fa9a9eb
         }
 
         case CONCAT_NODE:
@@ -232,13 +212,8 @@
 
         case EXTRACT_NODE: {
           auto childNodes = node->getChildren();
-<<<<<<< HEAD
-          auto high = static_cast<size_t>(reinterpret_cast<IntegerNode*>(childNodes[0].get())->getInteger());
-          auto low = static_cast<size_t>(reinterpret_cast<IntegerNode*>(childNodes[1].get())->getInteger());
-=======
           auto high = triton::ast::getInteger<triton::usize>(childNodes[0]);
           auto low  = triton::ast::getInteger<triton::usize>(childNodes[1]);
->>>>>>> 8fa9a9eb
           return bitwuzla_mk_term1_indexed2(bzla, BITWUZLA_KIND_BV_EXTRACT, children[2], high, low);
         }
 
@@ -295,11 +270,7 @@
 
         case SX_NODE: {
           auto childNodes = node->getChildren();
-<<<<<<< HEAD
-          auto ext = static_cast<size_t>(reinterpret_cast<IntegerNode*>(childNodes[0].get())->getInteger());
-=======
           auto ext = triton::ast::getInteger<triton::usize>(childNodes[0]);
->>>>>>> 8fa9a9eb
           return bitwuzla_mk_term1_indexed1(bzla, BITWUZLA_KIND_BV_SIGN_EXTEND, children[1], ext);
         }
 
@@ -330,11 +301,7 @@
 
         case ZX_NODE: {
           auto childNodes = node->getChildren();
-<<<<<<< HEAD
-          auto ext = static_cast<size_t>(reinterpret_cast<IntegerNode*>(childNodes[0].get())->getInteger());
-=======
           auto ext = triton::ast::getInteger<triton::usize>(childNodes[0]);
->>>>>>> 8fa9a9eb
           return bitwuzla_mk_term1_indexed1(bzla, BITWUZLA_KIND_BV_ZERO_EXTEND,children[1], ext);
         }
 
