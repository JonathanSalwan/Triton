--- conflicted
+++ resolved
@@ -1058,11 +1058,7 @@
       if (this->children[0]->isArray())
         throw triton::exceptions::Ast("BvrolNode::init(): Cannot take an array as argument.");
 
-<<<<<<< HEAD
-      rot   = static_cast<triton::uint32>(reinterpret_cast<IntegerNode*>(this->children[1].get())->getInteger());
-=======
       rot   = triton::ast::getInteger<triton::uint32>(this->children[1]);
->>>>>>> 8fa9a9eb
       value = this->children[0]->evaluate();
 
       /* Init attributes */
@@ -1124,11 +1120,7 @@
       if (this->children[0]->isArray())
         throw triton::exceptions::Ast("BvrorNode::init(): Cannot take an array as argument.");
 
-<<<<<<< HEAD
-      rot   = static_cast<triton::uint32>(reinterpret_cast<IntegerNode*>(this->children[1].get())->getInteger());
-=======
       rot   = triton::ast::getInteger<triton::uint32>(this->children[1]);
->>>>>>> 8fa9a9eb
       value = this->children[0]->evaluate();
 
       /* Init attributes */
@@ -2173,16 +2165,8 @@
       if (this->children.size() < 2)
         throw triton::exceptions::Ast("BvNode::init(): Must take at least two children.");
 
-<<<<<<< HEAD
-      if (this->children[0]->getType() != INTEGER_NODE || this->children[1]->getType() != INTEGER_NODE)
-        throw triton::exceptions::Ast("BvNode::init(): Size and value must be a INTEGER_NODE.");
-
-      value = reinterpret_cast<IntegerNode*>(this->children[0].get())->getInteger();
-      size  = static_cast<triton::uint32>(reinterpret_cast<IntegerNode*>(this->children[1].get())->getInteger());
-=======
       value = triton::ast::getInteger<triton::uint512>(this->children[0]);
       size  = triton::ast::getInteger<triton::uint32>(this->children[1]);
->>>>>>> 8fa9a9eb
 
       if (!size)
         throw triton::exceptions::Ast("BvNode::init(): Size cannot be equal to zero.");
@@ -2505,13 +2489,8 @@
       if (this->children[2]->isArray())
         throw triton::exceptions::Ast("ExtractNode::init(): Cannot take an array as argument.");
 
-<<<<<<< HEAD
-      high = static_cast<triton::uint32>(reinterpret_cast<IntegerNode*>(this->children[0].get())->getInteger());
-      low  = static_cast<triton::uint32>(reinterpret_cast<IntegerNode*>(this->children[1].get())->getInteger());
-=======
       high = triton::ast::getInteger<triton::uint32>(this->children[0]);
       low  = triton::ast::getInteger<triton::uint32>(this->children[1]);
->>>>>>> 8fa9a9eb
 
       if (low > high)
         throw triton::exceptions::Ast("ExtractNode::init(): The high bit must be greater than the low bit.");
@@ -3293,11 +3272,7 @@
       if (this->children[1]->isArray())
         throw triton::exceptions::Ast("SxNode::init(): Cannot take an array as argument.");
 
-<<<<<<< HEAD
-      sizeExt = static_cast<triton::uint32>(reinterpret_cast<IntegerNode*>(this->children[0].get())->getInteger());
-=======
       sizeExt = triton::ast::getInteger<triton::uint32>(this->children[0]);
->>>>>>> 8fa9a9eb
 
       /* Init attributes */
       this->size = sizeExt + this->children[1]->getBitvectorSize();
@@ -3398,11 +3373,7 @@
       if (this->children[1]->isArray())
         throw triton::exceptions::Ast("ZxNode::init(): Cannot take an array as argument.");
 
-<<<<<<< HEAD
-      sizeExt = static_cast<triton::uint32>(reinterpret_cast<IntegerNode*>(this->children[0].get())->getInteger());
-=======
       sizeExt = triton::ast::getInteger<triton::uint32>(this->children[0]);
->>>>>>> 8fa9a9eb
 
       /* Init attributes */
       this->size = sizeExt + this->children[1]->getBitvectorSize();
