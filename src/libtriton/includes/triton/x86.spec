#pragma warning(disable:4067)

#if not (defined REG_SPEC || defined REG_SPEC_NO_CAPSTONE)
#error REG_SPEC have to be specified before including specs
#endif

// REG_SPEC(UPPER_NAME, LOWER_NAME, X86_64_UPPER, X84_84_LOWER, x86_64_PARENT, X86_UPPER, X86_LOWER, X86_PARENT, X86_AVAIL)

/* GPR 64-bits. */
<<<<<<< HEAD
REG_SPEC(RAX, rax, triton::bitsize::qword-1, 0, RAX, 0, 0, RAX, false) // rax
REG_SPEC(RBX, rbx, triton::bitsize::qword-1, 0, RBX, 0, 0, RBX, false) // rbx
REG_SPEC(RCX, rcx, triton::bitsize::qword-1, 0, RCX, 0, 0, RCX, false) // rcx
REG_SPEC(RDX, rdx, triton::bitsize::qword-1, 0, RDX, 0, 0, RDX, false) // rdx
REG_SPEC(RDI, rdi, triton::bitsize::qword-1, 0, RDI, 0, 0, RDI, false) // rdi
REG_SPEC(RSI, rsi, triton::bitsize::qword-1, 0, RSI, 0, 0, RSI, false) // rsi
REG_SPEC(RBP, rbp, triton::bitsize::qword-1, 0, RBP, 0, 0, RBP, false) // rbp
REG_SPEC(RSP, rsp, triton::bitsize::qword-1, 0, RSP, 0, 0, RSP, false) // rsp
REG_SPEC(RIP, rip, triton::bitsize::qword-1, 0, RIP, 0, 0, RIP, false) // rip

REG_SPEC(R8,  r8,  triton::bitsize::qword-1, 0, R8, 0, 0, R8, false)   // r8
REG_SPEC(R8D, r8d, triton::bitsize::dword-1, 0, R8, 0, 0, R8, false)   // r8d
REG_SPEC(R8W, r8w, triton::bitsize::word-1,  0, R8, 0, 0, R8, false)   // r8w
REG_SPEC(R8B, r8b, triton::bitsize::byte-1,  0, R8, 0, 0, R8, false)   // r8b

REG_SPEC(R9,  r9,  triton::bitsize::qword-1, 0, R9, 0, 0, R9, false)   // r9
REG_SPEC(R9D, r9d, triton::bitsize::dword-1, 0, R9, 0, 0, R9, false)   // r9d
REG_SPEC(R9W, r9w, triton::bitsize::word-1,  0, R9, 0, 0, R9, false)   // r9w
REG_SPEC(R9B, r9b, triton::bitsize::byte-1,  0, R9, 0, 0, R9, false)   // r9b

REG_SPEC(R10,  r10,  triton::bitsize::qword-1, 0, R10, 0, 0, R10, false)  // r10
REG_SPEC(R10D, r10d, triton::bitsize::dword-1, 0, R10, 0, 0, R10, false)  // r10d
REG_SPEC(R10W, r10w, triton::bitsize::word-1,  0, R10, 0, 0, R10, false)  // r10w
REG_SPEC(R10B, r10b, triton::bitsize::byte-1,  0, R10, 0, 0, R10, false)  // r10b

REG_SPEC(R11,  r11,  triton::bitsize::qword-1, 0, R11, 0, 0, R11, false)  // r11
REG_SPEC(R11D, r11d, triton::bitsize::dword-1, 0, R11, 0, 0, R11, false)  // r11d
REG_SPEC(R11W, r11w, triton::bitsize::word-1,  0, R11, 0, 0, R11, false)  // r11w
REG_SPEC(R11B, r11b, triton::bitsize::byte-1,  0, R11, 0, 0, R11, false)  // r11b

REG_SPEC(R12,  r12,  triton::bitsize::qword-1, 0, R12, 0, 0, R12, false)  // r12
REG_SPEC(R12D, r12d, triton::bitsize::dword-1, 0, R12, 0, 0, R12, false)  // r12d
REG_SPEC(R12W, r12w, triton::bitsize::word-1,  0, R12, 0, 0, R12, false)  // r12w
REG_SPEC(R12B, r12b, triton::bitsize::byte-1,  0, R12, 0, 0, R12, false)  // r12b

REG_SPEC(R13,  r13,  triton::bitsize::qword-1, 0, R13, 0, 0, R13, false)  // r13
REG_SPEC(R13D, r13d, triton::bitsize::dword-1, 0, R13, 0, 0, R13, false)  // r13d
REG_SPEC(R13W, r13w, triton::bitsize::word-1,  0, R13, 0, 0, R13, false)  // r13w
REG_SPEC(R13B, r13b, triton::bitsize::byte-1,  0, R13, 0, 0, R13, false)  // r13b

REG_SPEC(R14,  r14,  triton::bitsize::qword-1, 0, R14, 0, 0, R14, false)  // r14
REG_SPEC(R14D, r14d, triton::bitsize::dword-1, 0, R14, 0, 0, R14, false)  // r14d
REG_SPEC(R14W, r14w, triton::bitsize::word-1,  0, R14, 0, 0, R14, false)  // r14w
REG_SPEC(R14B, r14b, triton::bitsize::byte-1,  0, R14, 0, 0, R14, false)  // r14b

REG_SPEC(R15,  r15,  triton::bitsize::qword-1, 0, R15, 0, 0, R15, false)  // r15
REG_SPEC(R15D, r15d, triton::bitsize::dword-1, 0, R15, 0, 0, R15, false)  // r15d
REG_SPEC(R15W, r15w, triton::bitsize::word-1,  0, R15, 0, 0, R15, false)  // r15w
REG_SPEC(R15B, r15b, triton::bitsize::byte-1,  0, R15, 0, 0, R15, false)  // r15b

/* GPR 32-bits */
REG_SPEC(EAX, eax, triton::bitsize::dword-1, 0,                     RAX, triton::bitsize::dword-1, 0,                     EAX, true)  // eax
REG_SPEC(AX,  ax,  triton::bitsize::word-1,  0,                     RAX, triton::bitsize::word-1,  0,                     EAX, true)  // ax
REG_SPEC(AH,  ah,  triton::bitsize::word-1,  triton::bitsize::byte, RAX, triton::bitsize::word-1,  triton::bitsize::byte, EAX, true)  // ah
REG_SPEC(AL,  al,  triton::bitsize::byte-1,  0,                     RAX, triton::bitsize::byte-1,  0,                     EAX, true)  // al
=======

REG_SPEC(RAX, rax, QWORD_SIZE_BIT-1, 0, RAX, 0, 0, RAX, false) // rax
REG_SPEC(RBX, rbx, QWORD_SIZE_BIT-1, 0, RBX, 0, 0, RBX, false) // rbx
REG_SPEC(RCX, rcx, QWORD_SIZE_BIT-1, 0, RCX, 0, 0, RCX, false) // rcx
REG_SPEC(RDX, rdx, QWORD_SIZE_BIT-1, 0, RDX, 0, 0, RDX, false) // rdx
REG_SPEC(RDI, rdi, QWORD_SIZE_BIT-1, 0, RDI, 0, 0, RDI, false) // rdi
REG_SPEC(RSI, rsi, QWORD_SIZE_BIT-1, 0, RSI, 0, 0, RSI, false) // rsi
REG_SPEC(RBP, rbp, QWORD_SIZE_BIT-1, 0, RBP, 0, 0, RBP, false) // rbp
REG_SPEC(RSP, rsp, QWORD_SIZE_BIT-1, 0, RSP, 0, 0, RSP, false) // rsp
REG_SPEC(RIP, rip, QWORD_SIZE_BIT-1, 0, RIP, 0, 0, RIP, false) // rip

REG_SPEC(R8,  r8,  QWORD_SIZE_BIT-1, 0, R8, 0, 0, R8, false)   // r8
REG_SPEC(R8D, r8d, DWORD_SIZE_BIT-1, 0, R8, 0, 0, R8, false)   // r8d
REG_SPEC(R8W, r8w, WORD_SIZE_BIT-1,  0, R8, 0, 0, R8, false)   // r8w
REG_SPEC(R8B, r8b, BYTE_SIZE_BIT-1,  0, R8, 0, 0, R8, false)   // r8b

REG_SPEC(R9,  r9,  QWORD_SIZE_BIT-1, 0, R9, 0, 0, R9, false)   // r9
REG_SPEC(R9D, r9d, DWORD_SIZE_BIT-1, 0, R9, 0, 0, R9, false)   // r9d
REG_SPEC(R9W, r9w, WORD_SIZE_BIT-1,  0, R9, 0, 0, R9, false)   // r9w
REG_SPEC(R9B, r9b, BYTE_SIZE_BIT-1,  0, R9, 0, 0, R9, false)   // r9b

REG_SPEC(R10,  r10,  QWORD_SIZE_BIT-1, 0, R10, 0, 0, R10, false)  // r10
REG_SPEC(R10D, r10d, DWORD_SIZE_BIT-1, 0, R10, 0, 0, R10, false)  // r10d
REG_SPEC(R10W, r10w, WORD_SIZE_BIT-1,  0, R10, 0, 0, R10, false)  // r10w
REG_SPEC(R10B, r10b, BYTE_SIZE_BIT-1,  0, R10, 0, 0, R10, false)  // r10b

REG_SPEC(R11,  r11,  QWORD_SIZE_BIT-1, 0, R11, 0, 0, R11, false)  // r11
REG_SPEC(R11D, r11d, DWORD_SIZE_BIT-1, 0, R11, 0, 0, R11, false)  // r11d
REG_SPEC(R11W, r11w, WORD_SIZE_BIT-1,  0, R11, 0, 0, R11, false)  // r11w
REG_SPEC(R11B, r11b, BYTE_SIZE_BIT-1,  0, R11, 0, 0, R11, false)  // r11b

REG_SPEC(R12,  r12,  QWORD_SIZE_BIT-1, 0, R12, 0, 0, R12, false)  // r12
REG_SPEC(R12D, r12d, DWORD_SIZE_BIT-1, 0, R12, 0, 0, R12, false)  // r12d
REG_SPEC(R12W, r12w, WORD_SIZE_BIT-1,  0, R12, 0, 0, R12, false)  // r12w
REG_SPEC(R12B, r12b, BYTE_SIZE_BIT-1,  0, R12, 0, 0, R12, false)  // r12b

REG_SPEC(R13,  r13,  QWORD_SIZE_BIT-1, 0, R13, 0, 0, R13, false)  // r13
REG_SPEC(R13D, r13d, DWORD_SIZE_BIT-1, 0, R13, 0, 0, R13, false)  // r13d
REG_SPEC(R13W, r13w, WORD_SIZE_BIT-1,  0, R13, 0, 0, R13, false)  // r13w
REG_SPEC(R13B, r13b, BYTE_SIZE_BIT-1,  0, R13, 0, 0, R13, false)  // r13b

REG_SPEC(R14,  r14,  QWORD_SIZE_BIT-1, 0, R14, 0, 0, R14, false)  // r14
REG_SPEC(R14D, r14d, DWORD_SIZE_BIT-1, 0, R14, 0, 0, R14, false)  // r14d
REG_SPEC(R14W, r14w, WORD_SIZE_BIT-1,  0, R14, 0, 0, R14, false)  // r14w
REG_SPEC(R14B, r14b, BYTE_SIZE_BIT-1,  0, R14, 0, 0, R14, false)  // r14b

REG_SPEC(R15,  r15,  QWORD_SIZE_BIT-1, 0, R15, 0, 0, R15, false)  // r15
REG_SPEC(R15D, r15d, DWORD_SIZE_BIT-1, 0, R15, 0, 0, R15, false)  // r15d
REG_SPEC(R15W, r15w, WORD_SIZE_BIT-1,  0, R15, 0, 0, R15, false)  // r15w
REG_SPEC(R15B, r15b, BYTE_SIZE_BIT-1,  0, R15, 0, 0, R15, false)  // r15b

/* GPR 32-bits */

REG_SPEC(EAX, eax, DWORD_SIZE_BIT-1, 0,             RAX, DWORD_SIZE_BIT-1, 0,             EAX, true)  // eax
REG_SPEC(AX,  ax,  WORD_SIZE_BIT-1,  0,             RAX, WORD_SIZE_BIT-1,  0,             EAX, true)  // ax
REG_SPEC(AH,  ah,  WORD_SIZE_BIT-1,  BYTE_SIZE_BIT, RAX, WORD_SIZE_BIT-1,  BYTE_SIZE_BIT, EAX, true)  // ah
REG_SPEC(AL,  al,  BYTE_SIZE_BIT-1,  0,             RAX, BYTE_SIZE_BIT-1,  0,             EAX, true)  // al
>>>>>>> db69c00b

REG_SPEC(EBX, ebx, triton::bitsize::dword-1, 0,                     RBX, triton::bitsize::dword-1, 0,                     EBX, true)  // ebx
REG_SPEC(BX,  bx,  triton::bitsize::word-1,  0,                     RBX, triton::bitsize::word-1,  0,                     EBX, true)  // bx
REG_SPEC(BH,  bh,  triton::bitsize::word-1,  triton::bitsize::byte, RBX, triton::bitsize::word-1,  triton::bitsize::byte, EBX, true)  // bh
REG_SPEC(BL,  bl,  triton::bitsize::byte-1,  0,                     RBX, triton::bitsize::byte-1,  0,                     EBX, true)  // bl

REG_SPEC(ECX, ecx, triton::bitsize::dword-1, 0,                     RCX, triton::bitsize::dword-1, 0,                     ECX, true)  // ecx
REG_SPEC(CX,  cx,  triton::bitsize::word-1,  0,                     RCX, triton::bitsize::word-1,  0,                     ECX, true)  // cx
REG_SPEC(CH,  ch,  triton::bitsize::word-1,  triton::bitsize::byte, RCX, triton::bitsize::word-1,  triton::bitsize::byte, ECX, true)  // ch
REG_SPEC(CL,  cl,  triton::bitsize::byte-1,  0,                     RCX, triton::bitsize::byte-1,  0,                     ECX, true)  // cl

REG_SPEC(EDX, edx, triton::bitsize::dword-1, 0,                     RDX, triton::bitsize::dword-1, 0,                     EDX, true)  // edx
REG_SPEC(DX,  dx,  triton::bitsize::word-1,  0,                     RDX, triton::bitsize::word-1,  0,                     EDX, true)  // dx
REG_SPEC(DH,  dh,  triton::bitsize::word-1,  triton::bitsize::byte, RDX, triton::bitsize::word-1,  triton::bitsize::byte, EDX, true)  // dh
REG_SPEC(DL,  dl,  triton::bitsize::byte-1,  0,                     RDX, triton::bitsize::byte-1,  0,                     EDX, true)  // dl

REG_SPEC(EDI, edi, triton::bitsize::dword-1, 0, RDI, triton::bitsize::dword-1, 0, EDI, true)  // edi
REG_SPEC(DI,  di,  triton::bitsize::word-1,  0, RDI, triton::bitsize::word-1,  0, EDI, true)  // di
REG_SPEC(DIL, dil, triton::bitsize::byte-1,  0, RDI, triton::bitsize::byte-1,  0, EDI, true)  // dil

REG_SPEC(ESI, esi, triton::bitsize::dword-1, 0, RSI, triton::bitsize::dword-1, 0, ESI, true)  // esi
REG_SPEC(SI,  si,  triton::bitsize::word-1,  0, RSI, triton::bitsize::word-1,  0, ESI, true)  // si
REG_SPEC(SIL, sil, triton::bitsize::byte-1,  0, RSI, triton::bitsize::byte-1,  0, ESI, true)  // sil

REG_SPEC(EBP, ebp, triton::bitsize::dword-1, 0, RBP, triton::bitsize::dword-1, 0, EBP, true)  // ebp
REG_SPEC(BP,  bp,  triton::bitsize::word-1,  0, RBP, triton::bitsize::word-1,  0, EBP, true)  // bp
REG_SPEC(BPL, bpl, triton::bitsize::byte-1,  0, RBP, triton::bitsize::byte-1,  0, EBP, true)  // bpl

REG_SPEC(ESP, esp, triton::bitsize::dword-1, 0, RSP, triton::bitsize::dword-1, 0, ESP, true)  // esp
REG_SPEC(SP,  sp,  triton::bitsize::word-1,  0, RSP, triton::bitsize::word-1,  0, ESP, true)  // sp
REG_SPEC(SPL, spl, triton::bitsize::byte-1,  0, RSP, triton::bitsize::byte-1,  0, ESP, true)  // spl

REG_SPEC(EIP, eip, triton::bitsize::dword-1, 0, RIP, triton::bitsize::dword-1, 0, EIP, true)  // eip
REG_SPEC(IP,  ip,  triton::bitsize::word-1,  0, RIP, triton::bitsize::word-1,  0, EIP, true)  // ip

REG_SPEC(EFLAGS, eflags, triton::bitsize::qword-1, 0, EFLAGS, triton::bitsize::dword-1, 0, EFLAGS, true) // eflags

/* MMX */
<<<<<<< HEAD
REG_SPEC(MM0, mm0, triton::bitsize::qword-1, 0, MM0, triton::bitsize::qword-1, 0, MM0, true) // mm0
REG_SPEC(MM1, mm1, triton::bitsize::qword-1, 0, MM1, triton::bitsize::qword-1, 0, MM1, true) // mm1
REG_SPEC(MM2, mm2, triton::bitsize::qword-1, 0, MM2, triton::bitsize::qword-1, 0, MM2, true) // mm2
REG_SPEC(MM3, mm3, triton::bitsize::qword-1, 0, MM3, triton::bitsize::qword-1, 0, MM3, true) // mm3
REG_SPEC(MM4, mm4, triton::bitsize::qword-1, 0, MM4, triton::bitsize::qword-1, 0, MM4, true) // mm4
REG_SPEC(MM5, mm5, triton::bitsize::qword-1, 0, MM5, triton::bitsize::qword-1, 0, MM5, true) // mm5
REG_SPEC(MM6, mm6, triton::bitsize::qword-1, 0, MM6, triton::bitsize::qword-1, 0, MM6, true) // mm6
REG_SPEC(MM7, mm7, triton::bitsize::qword-1, 0, MM7, triton::bitsize::qword-1, 0, MM7, true) // mm7

/* SSE */
REG_SPEC_NO_CAPSTONE(MXCSR, mxcsr, triton::bitsize::qword-1, 0, MXCSR, triton::bitsize::dword-1, 0, MXCSR, true) // mxcsr

REG_SPEC(XMM0,  xmm0,  triton::bitsize::dqword-1, 0, ZMM0,  triton::bitsize::dqword-1, 0, YMM0,  true)  // xmm0
REG_SPEC(XMM1,  xmm1,  triton::bitsize::dqword-1, 0, ZMM1,  triton::bitsize::dqword-1, 0, YMM1,  true)  // xmm1
REG_SPEC(XMM2,  xmm2,  triton::bitsize::dqword-1, 0, ZMM2,  triton::bitsize::dqword-1, 0, YMM2,  true)  // xmm2
REG_SPEC(XMM3,  xmm3,  triton::bitsize::dqword-1, 0, ZMM3,  triton::bitsize::dqword-1, 0, YMM3,  true)  // xmm3
REG_SPEC(XMM4,  xmm4,  triton::bitsize::dqword-1, 0, ZMM4,  triton::bitsize::dqword-1, 0, YMM4,  true)  // xmm4
REG_SPEC(XMM5,  xmm5,  triton::bitsize::dqword-1, 0, ZMM5,  triton::bitsize::dqword-1, 0, YMM5,  true)  // xmm5
REG_SPEC(XMM6,  xmm6,  triton::bitsize::dqword-1, 0, ZMM6,  triton::bitsize::dqword-1, 0, YMM6,  true)  // xmm6
REG_SPEC(XMM7,  xmm7,  triton::bitsize::dqword-1, 0, ZMM7,  triton::bitsize::dqword-1, 0, YMM7,  true)  // xmm7
REG_SPEC(XMM8,  xmm8,  triton::bitsize::dqword-1, 0, ZMM8,  0,                         0, XMM8,  false) // xmm8
REG_SPEC(XMM9,  xmm9,  triton::bitsize::dqword-1, 0, ZMM9,  0,                         0, XMM9,  false) // xmm9
REG_SPEC(XMM10, xmm10, triton::bitsize::dqword-1, 0, ZMM10, 0,                         0, XMM10, false) // xmm10
REG_SPEC(XMM11, xmm11, triton::bitsize::dqword-1, 0, ZMM11, 0,                         0, XMM11, false) // xmm11
REG_SPEC(XMM12, xmm12, triton::bitsize::dqword-1, 0, ZMM12, 0,                         0, XMM12, false) // xmm12
REG_SPEC(XMM13, xmm13, triton::bitsize::dqword-1, 0, ZMM13, 0,                         0, XMM13, false) // xmm13
REG_SPEC(XMM14, xmm14, triton::bitsize::dqword-1, 0, ZMM14, 0,                         0, XMM14, false) // xmm14
REG_SPEC(XMM15, xmm15, triton::bitsize::dqword-1, 0, ZMM15, 0,                         0, XMM15, false) // xmm15

/* AVX-256 */
REG_SPEC(YMM0,  ymm0,  triton::bitsize::qqword-1, 0, ZMM0,  triton::bitsize::qqword-1, 0, YMM0,  true)  // ymm0
REG_SPEC(YMM1,  ymm1,  triton::bitsize::qqword-1, 0, ZMM1,  triton::bitsize::qqword-1, 0, YMM1,  true)  // ymm1
REG_SPEC(YMM2,  ymm2,  triton::bitsize::qqword-1, 0, ZMM2,  triton::bitsize::qqword-1, 0, YMM2,  true)  // ymm2
REG_SPEC(YMM3,  ymm3,  triton::bitsize::qqword-1, 0, ZMM3,  triton::bitsize::qqword-1, 0, YMM3,  true)  // ymm3
REG_SPEC(YMM4,  ymm4,  triton::bitsize::qqword-1, 0, ZMM4,  triton::bitsize::qqword-1, 0, YMM4,  true)  // ymm4
REG_SPEC(YMM5,  ymm5,  triton::bitsize::qqword-1, 0, ZMM5,  triton::bitsize::qqword-1, 0, YMM5,  true)  // ymm5
REG_SPEC(YMM6,  ymm6,  triton::bitsize::qqword-1, 0, ZMM6,  triton::bitsize::qqword-1, 0, YMM6,  true)  // ymm6
REG_SPEC(YMM7,  ymm7,  triton::bitsize::qqword-1, 0, ZMM7,  triton::bitsize::qqword-1, 0, YMM7,  true)  // ymm7
REG_SPEC(YMM8,  ymm8,  triton::bitsize::qqword-1, 0, ZMM8,  0,                         0, YMM8,  false) // ymm8
REG_SPEC(YMM9,  ymm9,  triton::bitsize::qqword-1, 0, ZMM9,  0,                         0, YMM9,  false) // ymm9
REG_SPEC(YMM10, ymm10, triton::bitsize::qqword-1, 0, ZMM10, 0,                         0, YMM10, false) // ymm10
REG_SPEC(YMM11, ymm11, triton::bitsize::qqword-1, 0, ZMM11, 0,                         0, YMM11, false) // ymm11
REG_SPEC(YMM12, ymm12, triton::bitsize::qqword-1, 0, ZMM12, 0,                         0, YMM12, false) // ymm12
REG_SPEC(YMM13, ymm13, triton::bitsize::qqword-1, 0, ZMM13, 0,                         0, YMM13, false) // ymm13
REG_SPEC(YMM14, ymm14, triton::bitsize::qqword-1, 0, ZMM14, 0,                         0, YMM14, false) // ymm14
REG_SPEC(YMM15, ymm15, triton::bitsize::qqword-1, 0, ZMM15, 0,                         0, YMM15, false) // ymm15

/* AVX-512 */
REG_SPEC(ZMM0,  zmm0,  triton::bitsize::dqqword-1, 0, ZMM0,  0, 0, ZMM0,  false)  // zmm0
REG_SPEC(ZMM1,  zmm1,  triton::bitsize::dqqword-1, 0, ZMM1,  0, 0, ZMM1,  false)  // zmm1
REG_SPEC(ZMM2,  zmm2,  triton::bitsize::dqqword-1, 0, ZMM2,  0, 0, ZMM2,  false)  // zmm2
REG_SPEC(ZMM3,  zmm3,  triton::bitsize::dqqword-1, 0, ZMM3,  0, 0, ZMM3,  false)  // zmm3
REG_SPEC(ZMM4,  zmm4,  triton::bitsize::dqqword-1, 0, ZMM4,  0, 0, ZMM4,  false)  // zmm4
REG_SPEC(ZMM5,  zmm5,  triton::bitsize::dqqword-1, 0, ZMM5,  0, 0, ZMM5,  false)  // zmm5
REG_SPEC(ZMM6,  zmm6,  triton::bitsize::dqqword-1, 0, ZMM6,  0, 0, ZMM6,  false)  // zmm6
REG_SPEC(ZMM7,  zmm7,  triton::bitsize::dqqword-1, 0, ZMM7,  0, 0, ZMM7,  false)  // zmm7
REG_SPEC(ZMM8,  zmm8,  triton::bitsize::dqqword-1, 0, ZMM8,  0, 0, ZMM8,  false)  // zmm8
REG_SPEC(ZMM9,  zmm9,  triton::bitsize::dqqword-1, 0, ZMM9,  0, 0, ZMM9,  false)  // zmm9
REG_SPEC(ZMM10, zmm10, triton::bitsize::dqqword-1, 0, ZMM10, 0, 0, ZMM10, false)  // zmm10
REG_SPEC(ZMM11, zmm11, triton::bitsize::dqqword-1, 0, ZMM11, 0, 0, ZMM11, false)  // zmm11
REG_SPEC(ZMM12, zmm12, triton::bitsize::dqqword-1, 0, ZMM12, 0, 0, ZMM12, false)  // zmm12
REG_SPEC(ZMM13, zmm13, triton::bitsize::dqqword-1, 0, ZMM13, 0, 0, ZMM13, false)  // zmm13
REG_SPEC(ZMM14, zmm14, triton::bitsize::dqqword-1, 0, ZMM14, 0, 0, ZMM14, false)  // zmm14
REG_SPEC(ZMM15, zmm15, triton::bitsize::dqqword-1, 0, ZMM15, 0, 0, ZMM15, false)  // zmm15
REG_SPEC(ZMM16, zmm16, triton::bitsize::dqqword-1, 0, ZMM16, 0, 0, ZMM16, false)  // zmm16
REG_SPEC(ZMM17, zmm17, triton::bitsize::dqqword-1, 0, ZMM17, 0, 0, ZMM17, false)  // zmm17
REG_SPEC(ZMM18, zmm18, triton::bitsize::dqqword-1, 0, ZMM18, 0, 0, ZMM18, false)  // zmm18
REG_SPEC(ZMM19, zmm19, triton::bitsize::dqqword-1, 0, ZMM19, 0, 0, ZMM19, false)  // zmm19
REG_SPEC(ZMM20, zmm20, triton::bitsize::dqqword-1, 0, ZMM20, 0, 0, ZMM20, false)  // zmm20
REG_SPEC(ZMM21, zmm21, triton::bitsize::dqqword-1, 0, ZMM21, 0, 0, ZMM21, false)  // zmm21
REG_SPEC(ZMM22, zmm22, triton::bitsize::dqqword-1, 0, ZMM22, 0, 0, ZMM22, false)  // zmm22
REG_SPEC(ZMM23, zmm23, triton::bitsize::dqqword-1, 0, ZMM23, 0, 0, ZMM23, false)  // zmm23
REG_SPEC(ZMM24, zmm24, triton::bitsize::dqqword-1, 0, ZMM24, 0, 0, ZMM24, false)  // zmm24
REG_SPEC(ZMM25, zmm25, triton::bitsize::dqqword-1, 0, ZMM25, 0, 0, ZMM25, false)  // zmm25
REG_SPEC(ZMM26, zmm26, triton::bitsize::dqqword-1, 0, ZMM26, 0, 0, ZMM26, false)  // zmm26
REG_SPEC(ZMM27, zmm27, triton::bitsize::dqqword-1, 0, ZMM27, 0, 0, ZMM27, false)  // zmm27
REG_SPEC(ZMM28, zmm28, triton::bitsize::dqqword-1, 0, ZMM28, 0, 0, ZMM28, false)  // zmm28
REG_SPEC(ZMM29, zmm29, triton::bitsize::dqqword-1, 0, ZMM29, 0, 0, ZMM29, false)  // zmm29
REG_SPEC(ZMM30, zmm30, triton::bitsize::dqqword-1, 0, ZMM30, 0, 0, ZMM30, false)  // zmm30
REG_SPEC(ZMM31, zmm31, triton::bitsize::dqqword-1, 0, ZMM31, 0, 0, ZMM31, false)  // zmm31

/* Control */
REG_SPEC(CR0,  cr0,  triton::bitsize::qword-1, 0, CR0,  triton::bitsize::dword-1, 0, CR0,  true)  // cr0
REG_SPEC(CR1,  cr1,  triton::bitsize::qword-1, 0, CR1,  triton::bitsize::dword-1, 0, CR1,  true)  // cr1
REG_SPEC(CR2,  cr2,  triton::bitsize::qword-1, 0, CR2,  triton::bitsize::dword-1, 0, CR2,  true)  // cr2
REG_SPEC(CR3,  cr3,  triton::bitsize::qword-1, 0, CR3,  triton::bitsize::dword-1, 0, CR3,  true)  // cr3
REG_SPEC(CR4,  cr4,  triton::bitsize::qword-1, 0, CR4,  triton::bitsize::dword-1, 0, CR4,  true)  // cr4
REG_SPEC(CR5,  cr5,  triton::bitsize::qword-1, 0, CR5,  triton::bitsize::dword-1, 0, CR5,  true)  // cr5
REG_SPEC(CR6,  cr6,  triton::bitsize::qword-1, 0, CR6,  triton::bitsize::dword-1, 0, CR6,  true)  // cr6
REG_SPEC(CR7,  cr7,  triton::bitsize::qword-1, 0, CR7,  triton::bitsize::dword-1, 0, CR7,  true)  // cr7
REG_SPEC(CR8,  cr8,  triton::bitsize::qword-1, 0, CR8,  triton::bitsize::dword-1, 0, CR8,  true)  // cr8
REG_SPEC(CR9,  cr9,  triton::bitsize::qword-1, 0, CR9,  triton::bitsize::dword-1, 0, CR9,  true)  // cr9
REG_SPEC(CR10, cr10, triton::bitsize::qword-1, 0, CR10, triton::bitsize::dword-1, 0, CR10, true)  // cr10
REG_SPEC(CR11, cr11, triton::bitsize::qword-1, 0, CR11, triton::bitsize::dword-1, 0, CR11, true)  // cr11
REG_SPEC(CR12, cr12, triton::bitsize::qword-1, 0, CR12, triton::bitsize::dword-1, 0, CR12, true)  // cr12
REG_SPEC(CR13, cr13, triton::bitsize::qword-1, 0, CR13, triton::bitsize::dword-1, 0, CR13, true)  // cr13
REG_SPEC(CR14, cr14, triton::bitsize::qword-1, 0, CR14, triton::bitsize::dword-1, 0, CR14, true)  // cr14
REG_SPEC(CR15, cr15, triton::bitsize::qword-1, 0, CR15, triton::bitsize::dword-1, 0, CR15, true)  // cr15

/* Debug */
REG_SPEC(DR0,  dr0,  triton::bitsize::qword-1, 0, DR0,  triton::bitsize::dword-1, 0, DR0,  true)  // dr0
REG_SPEC(DR1,  dr1,  triton::bitsize::qword-1, 0, DR1,  triton::bitsize::dword-1, 0, DR1,  true)  // dr1
REG_SPEC(DR2,  dr2,  triton::bitsize::qword-1, 0, DR2,  triton::bitsize::dword-1, 0, DR2,  true)  // dr2
REG_SPEC(DR3,  dr3,  triton::bitsize::qword-1, 0, DR3,  triton::bitsize::dword-1, 0, DR3,  true)  // dr3
REG_SPEC(DR6,  dr6,  triton::bitsize::qword-1, 0, DR6,  triton::bitsize::dword-1, 0, DR6,  true)  // dr6
REG_SPEC(DR7,  dr7,  triton::bitsize::qword-1, 0, DR7,  triton::bitsize::dword-1, 0, DR7,  true)  // dr7
=======

REG_SPEC(MM0, mm0, FWORD_SIZE_BIT-1, 0, MM0, FWORD_SIZE_BIT-1, 0, MM0, true) // mm0
REG_SPEC(MM1, mm1, FWORD_SIZE_BIT-1, 0, MM1, FWORD_SIZE_BIT-1, 0, MM1, true) // mm1
REG_SPEC(MM2, mm2, FWORD_SIZE_BIT-1, 0, MM2, FWORD_SIZE_BIT-1, 0, MM2, true) // mm2
REG_SPEC(MM3, mm3, FWORD_SIZE_BIT-1, 0, MM3, FWORD_SIZE_BIT-1, 0, MM3, true) // mm3
REG_SPEC(MM4, mm4, FWORD_SIZE_BIT-1, 0, MM4, FWORD_SIZE_BIT-1, 0, MM4, true) // mm4
REG_SPEC(MM5, mm5, FWORD_SIZE_BIT-1, 0, MM5, FWORD_SIZE_BIT-1, 0, MM5, true) // mm5
REG_SPEC(MM6, mm6, FWORD_SIZE_BIT-1, 0, MM6, FWORD_SIZE_BIT-1, 0, MM6, true) // mm6
REG_SPEC(MM7, mm7, FWORD_SIZE_BIT-1, 0, MM7, FWORD_SIZE_BIT-1, 0, MM7, true) // mm7

/* FPU */

REG_SPEC_NO_CAPSTONE(FTW, ftw, WORD_SIZE_BIT-1,  0, FTW, WORD_SIZE_BIT-1,  0, FTW, true) // ftw
REG_SPEC_NO_CAPSTONE(FCW, fcw, WORD_SIZE_BIT-1,  0, FCW, WORD_SIZE_BIT-1,  0, FCW, true) // fcw
REG_SPEC_NO_CAPSTONE(FSW, fsw, WORD_SIZE_BIT-1,  0, FSW, WORD_SIZE_BIT-1,  0, FSW, true) // fsw
REG_SPEC_NO_CAPSTONE(FOP, fop, WORD_SIZE_BIT-1,  0, FOP, WORD_SIZE_BIT-1,  0, FOP, true) // fop
REG_SPEC_NO_CAPSTONE(FCS, fcs, WORD_SIZE_BIT-1,  0, FCS, WORD_SIZE_BIT-1,  0, FCS, true) // fcs
REG_SPEC_NO_CAPSTONE(FDS, fds, WORD_SIZE_BIT-1,  0, FDS, WORD_SIZE_BIT-1,  0, FDS, true) // fds
REG_SPEC_NO_CAPSTONE(FIP, fip, QWORD_SIZE_BIT-1, 0, FIP, QWORD_SIZE_BIT-1, 0, FIP, true) // fip
REG_SPEC_NO_CAPSTONE(FDP, fdp, QWORD_SIZE_BIT-1, 0, FDP, QWORD_SIZE_BIT-1, 0, FDP, true) // fdp

/* SSE */

REG_SPEC_NO_CAPSTONE(MXCSR,      mxcsr,      DWORD_SIZE_BIT-1, 0, MXCSR, DWORD_SIZE_BIT-1,      0, MXCSR,      true) // mxcsr
REG_SPEC_NO_CAPSTONE(MXCSR_MASK, mxcsr_mask, DWORD_SIZE_BIT-1, 0, MXCSR_MASK, DWORD_SIZE_BIT-1, 0, MXCSR_MASK, true) // mxcsr_mask

REG_SPEC(XMM0,  xmm0,  DQWORD_SIZE_BIT-1, 0, ZMM0,  DQWORD_SIZE_BIT-1, 0, YMM0,  true)  // xmm0
REG_SPEC(XMM1,  xmm1,  DQWORD_SIZE_BIT-1, 0, ZMM1,  DQWORD_SIZE_BIT-1, 0, YMM1,  true)  // xmm1
REG_SPEC(XMM2,  xmm2,  DQWORD_SIZE_BIT-1, 0, ZMM2,  DQWORD_SIZE_BIT-1, 0, YMM2,  true)  // xmm2
REG_SPEC(XMM3,  xmm3,  DQWORD_SIZE_BIT-1, 0, ZMM3,  DQWORD_SIZE_BIT-1, 0, YMM3,  true)  // xmm3
REG_SPEC(XMM4,  xmm4,  DQWORD_SIZE_BIT-1, 0, ZMM4,  DQWORD_SIZE_BIT-1, 0, YMM4,  true)  // xmm4
REG_SPEC(XMM5,  xmm5,  DQWORD_SIZE_BIT-1, 0, ZMM5,  DQWORD_SIZE_BIT-1, 0, YMM5,  true)  // xmm5
REG_SPEC(XMM6,  xmm6,  DQWORD_SIZE_BIT-1, 0, ZMM6,  DQWORD_SIZE_BIT-1, 0, YMM6,  true)  // xmm6
REG_SPEC(XMM7,  xmm7,  DQWORD_SIZE_BIT-1, 0, ZMM7,  DQWORD_SIZE_BIT-1, 0, YMM7,  true)  // xmm7
REG_SPEC(XMM8,  xmm8,  DQWORD_SIZE_BIT-1, 0, ZMM8,  DQWORD_SIZE_BIT-1, 0, XMM8,  false) // xmm8
REG_SPEC(XMM9,  xmm9,  DQWORD_SIZE_BIT-1, 0, ZMM9,  DQWORD_SIZE_BIT-1, 0, XMM9,  false) // xmm9
REG_SPEC(XMM10, xmm10, DQWORD_SIZE_BIT-1, 0, ZMM10, DQWORD_SIZE_BIT-1, 0, XMM10, false) // xmm10
REG_SPEC(XMM11, xmm11, DQWORD_SIZE_BIT-1, 0, ZMM11, DQWORD_SIZE_BIT-1, 0, XMM11, false) // xmm11
REG_SPEC(XMM12, xmm12, DQWORD_SIZE_BIT-1, 0, ZMM12, DQWORD_SIZE_BIT-1, 0, XMM12, false) // xmm12
REG_SPEC(XMM13, xmm13, DQWORD_SIZE_BIT-1, 0, ZMM13, DQWORD_SIZE_BIT-1, 0, XMM13, false) // xmm13
REG_SPEC(XMM14, xmm14, DQWORD_SIZE_BIT-1, 0, ZMM14, DQWORD_SIZE_BIT-1, 0, XMM14, false) // xmm14
REG_SPEC(XMM15, xmm15, DQWORD_SIZE_BIT-1, 0, ZMM15, DQWORD_SIZE_BIT-1, 0, XMM15, false) // xmm15

/* AVX-256 */

REG_SPEC(YMM0,  ymm0,  QQWORD_SIZE_BIT-1, 0, ZMM0,  QQWORD_SIZE_BIT-1, 0, YMM0,  true)  // ymm0
REG_SPEC(YMM1,  ymm1,  QQWORD_SIZE_BIT-1, 0, ZMM1,  QQWORD_SIZE_BIT-1, 0, YMM1,  true)  // ymm1
REG_SPEC(YMM2,  ymm2,  QQWORD_SIZE_BIT-1, 0, ZMM2,  QQWORD_SIZE_BIT-1, 0, YMM2,  true)  // ymm2
REG_SPEC(YMM3,  ymm3,  QQWORD_SIZE_BIT-1, 0, ZMM3,  QQWORD_SIZE_BIT-1, 0, YMM3,  true)  // ymm3
REG_SPEC(YMM4,  ymm4,  QQWORD_SIZE_BIT-1, 0, ZMM4,  QQWORD_SIZE_BIT-1, 0, YMM4,  true)  // ymm4
REG_SPEC(YMM5,  ymm5,  QQWORD_SIZE_BIT-1, 0, ZMM5,  QQWORD_SIZE_BIT-1, 0, YMM5,  true)  // ymm5
REG_SPEC(YMM6,  ymm6,  QQWORD_SIZE_BIT-1, 0, ZMM6,  QQWORD_SIZE_BIT-1, 0, YMM6,  true)  // ymm6
REG_SPEC(YMM7,  ymm7,  QQWORD_SIZE_BIT-1, 0, ZMM7,  QQWORD_SIZE_BIT-1, 0, YMM7,  true)  // ymm7
REG_SPEC(YMM8,  ymm8,  QQWORD_SIZE_BIT-1, 0, ZMM8,  QQWORD_SIZE_BIT-1, 0, YMM8,  false) // ymm8
REG_SPEC(YMM9,  ymm9,  QQWORD_SIZE_BIT-1, 0, ZMM9,  QQWORD_SIZE_BIT-1, 0, YMM9,  false) // ymm9
REG_SPEC(YMM10, ymm10, QQWORD_SIZE_BIT-1, 0, ZMM10, QQWORD_SIZE_BIT-1, 0, YMM10, false) // ymm10
REG_SPEC(YMM11, ymm11, QQWORD_SIZE_BIT-1, 0, ZMM11, QQWORD_SIZE_BIT-1, 0, YMM11, false) // ymm11
REG_SPEC(YMM12, ymm12, QQWORD_SIZE_BIT-1, 0, ZMM12, QQWORD_SIZE_BIT-1, 0, YMM12, false) // ymm12
REG_SPEC(YMM13, ymm13, QQWORD_SIZE_BIT-1, 0, ZMM13, QQWORD_SIZE_BIT-1, 0, YMM13, false) // ymm13
REG_SPEC(YMM14, ymm14, QQWORD_SIZE_BIT-1, 0, ZMM14, QQWORD_SIZE_BIT-1, 0, YMM14, false) // ymm14
REG_SPEC(YMM15, ymm15, QQWORD_SIZE_BIT-1, 0, ZMM15, QQWORD_SIZE_BIT-1, 0, YMM15, false) // ymm15

/* AVX-512 */

REG_SPEC(ZMM0,  zmm0,  DQQWORD_SIZE_BIT-1, 0, ZMM0,  0, 0, ZMM0,  false)  // zmm0
REG_SPEC(ZMM1,  zmm1,  DQQWORD_SIZE_BIT-1, 0, ZMM1,  0, 0, ZMM1,  false)  // zmm1
REG_SPEC(ZMM2,  zmm2,  DQQWORD_SIZE_BIT-1, 0, ZMM2,  0, 0, ZMM2,  false)  // zmm2
REG_SPEC(ZMM3,  zmm3,  DQQWORD_SIZE_BIT-1, 0, ZMM3,  0, 0, ZMM3,  false)  // zmm3
REG_SPEC(ZMM4,  zmm4,  DQQWORD_SIZE_BIT-1, 0, ZMM4,  0, 0, ZMM4,  false)  // zmm4
REG_SPEC(ZMM5,  zmm5,  DQQWORD_SIZE_BIT-1, 0, ZMM5,  0, 0, ZMM5,  false)  // zmm5
REG_SPEC(ZMM6,  zmm6,  DQQWORD_SIZE_BIT-1, 0, ZMM6,  0, 0, ZMM6,  false)  // zmm6
REG_SPEC(ZMM7,  zmm7,  DQQWORD_SIZE_BIT-1, 0, ZMM7,  0, 0, ZMM7,  false)  // zmm7
REG_SPEC(ZMM8,  zmm8,  DQQWORD_SIZE_BIT-1, 0, ZMM8,  0, 0, ZMM8,  false)  // zmm8
REG_SPEC(ZMM9,  zmm9,  DQQWORD_SIZE_BIT-1, 0, ZMM9,  0, 0, ZMM9,  false)  // zmm9
REG_SPEC(ZMM10, zmm10, DQQWORD_SIZE_BIT-1, 0, ZMM10, 0, 0, ZMM10, false)  // zmm10
REG_SPEC(ZMM11, zmm11, DQQWORD_SIZE_BIT-1, 0, ZMM11, 0, 0, ZMM11, false)  // zmm11
REG_SPEC(ZMM12, zmm12, DQQWORD_SIZE_BIT-1, 0, ZMM12, 0, 0, ZMM12, false)  // zmm12
REG_SPEC(ZMM13, zmm13, DQQWORD_SIZE_BIT-1, 0, ZMM13, 0, 0, ZMM13, false)  // zmm13
REG_SPEC(ZMM14, zmm14, DQQWORD_SIZE_BIT-1, 0, ZMM14, 0, 0, ZMM14, false)  // zmm14
REG_SPEC(ZMM15, zmm15, DQQWORD_SIZE_BIT-1, 0, ZMM15, 0, 0, ZMM15, false)  // zmm15
REG_SPEC(ZMM16, zmm16, DQQWORD_SIZE_BIT-1, 0, ZMM16, 0, 0, ZMM16, false)  // zmm16
REG_SPEC(ZMM17, zmm17, DQQWORD_SIZE_BIT-1, 0, ZMM17, 0, 0, ZMM17, false)  // zmm17
REG_SPEC(ZMM18, zmm18, DQQWORD_SIZE_BIT-1, 0, ZMM18, 0, 0, ZMM18, false)  // zmm18
REG_SPEC(ZMM19, zmm19, DQQWORD_SIZE_BIT-1, 0, ZMM19, 0, 0, ZMM19, false)  // zmm19
REG_SPEC(ZMM20, zmm20, DQQWORD_SIZE_BIT-1, 0, ZMM20, 0, 0, ZMM20, false)  // zmm20
REG_SPEC(ZMM21, zmm21, DQQWORD_SIZE_BIT-1, 0, ZMM21, 0, 0, ZMM21, false)  // zmm21
REG_SPEC(ZMM22, zmm22, DQQWORD_SIZE_BIT-1, 0, ZMM22, 0, 0, ZMM22, false)  // zmm22
REG_SPEC(ZMM23, zmm23, DQQWORD_SIZE_BIT-1, 0, ZMM23, 0, 0, ZMM23, false)  // zmm23
REG_SPEC(ZMM24, zmm24, DQQWORD_SIZE_BIT-1, 0, ZMM24, 0, 0, ZMM24, false)  // zmm24
REG_SPEC(ZMM25, zmm25, DQQWORD_SIZE_BIT-1, 0, ZMM25, 0, 0, ZMM25, false)  // zmm25
REG_SPEC(ZMM26, zmm26, DQQWORD_SIZE_BIT-1, 0, ZMM26, 0, 0, ZMM26, false)  // zmm26
REG_SPEC(ZMM27, zmm27, DQQWORD_SIZE_BIT-1, 0, ZMM27, 0, 0, ZMM27, false)  // zmm27
REG_SPEC(ZMM28, zmm28, DQQWORD_SIZE_BIT-1, 0, ZMM28, 0, 0, ZMM28, false)  // zmm28
REG_SPEC(ZMM29, zmm29, DQQWORD_SIZE_BIT-1, 0, ZMM29, 0, 0, ZMM29, false)  // zmm29
REG_SPEC(ZMM30, zmm30, DQQWORD_SIZE_BIT-1, 0, ZMM30, 0, 0, ZMM30, false)  // zmm30
REG_SPEC(ZMM31, zmm31, DQQWORD_SIZE_BIT-1, 0, ZMM31, 0, 0, ZMM31, false)  // zmm31

/* Control */

REG_SPEC(CR0,  cr0,  QWORD_SIZE_BIT-1, 0, CR0,  DWORD_SIZE_BIT-1, 0, CR0,  true)  // cr0
REG_SPEC(CR1,  cr1,  QWORD_SIZE_BIT-1, 0, CR1,  DWORD_SIZE_BIT-1, 0, CR1,  true)  // cr1
REG_SPEC(CR2,  cr2,  QWORD_SIZE_BIT-1, 0, CR2,  DWORD_SIZE_BIT-1, 0, CR2,  true)  // cr2
REG_SPEC(CR3,  cr3,  QWORD_SIZE_BIT-1, 0, CR3,  DWORD_SIZE_BIT-1, 0, CR3,  true)  // cr3
REG_SPEC(CR4,  cr4,  QWORD_SIZE_BIT-1, 0, CR4,  DWORD_SIZE_BIT-1, 0, CR4,  true)  // cr4
REG_SPEC(CR5,  cr5,  QWORD_SIZE_BIT-1, 0, CR5,  DWORD_SIZE_BIT-1, 0, CR5,  true)  // cr5
REG_SPEC(CR6,  cr6,  QWORD_SIZE_BIT-1, 0, CR6,  DWORD_SIZE_BIT-1, 0, CR6,  true)  // cr6
REG_SPEC(CR7,  cr7,  QWORD_SIZE_BIT-1, 0, CR7,  DWORD_SIZE_BIT-1, 0, CR7,  true)  // cr7
REG_SPEC(CR8,  cr8,  QWORD_SIZE_BIT-1, 0, CR8,  DWORD_SIZE_BIT-1, 0, CR8,  true)  // cr8
REG_SPEC(CR9,  cr9,  QWORD_SIZE_BIT-1, 0, CR9,  DWORD_SIZE_BIT-1, 0, CR9,  true)  // cr9
REG_SPEC(CR10, cr10, QWORD_SIZE_BIT-1, 0, CR10, DWORD_SIZE_BIT-1, 0, CR10, true)  // cr10
REG_SPEC(CR11, cr11, QWORD_SIZE_BIT-1, 0, CR11, DWORD_SIZE_BIT-1, 0, CR11, true)  // cr11
REG_SPEC(CR12, cr12, QWORD_SIZE_BIT-1, 0, CR12, DWORD_SIZE_BIT-1, 0, CR12, true)  // cr12
REG_SPEC(CR13, cr13, QWORD_SIZE_BIT-1, 0, CR13, DWORD_SIZE_BIT-1, 0, CR13, true)  // cr13
REG_SPEC(CR14, cr14, QWORD_SIZE_BIT-1, 0, CR14, DWORD_SIZE_BIT-1, 0, CR14, true)  // cr14
REG_SPEC(CR15, cr15, QWORD_SIZE_BIT-1, 0, CR15, DWORD_SIZE_BIT-1, 0, CR15, true)  // cr15

/* Debug */

REG_SPEC(DR0,  dr0,  QWORD_SIZE_BIT-1, 0, DR0,  DWORD_SIZE_BIT-1, 0, DR0,  true)  // dr0
REG_SPEC(DR1,  dr1,  QWORD_SIZE_BIT-1, 0, DR1,  DWORD_SIZE_BIT-1, 0, DR1,  true)  // dr1
REG_SPEC(DR2,  dr2,  QWORD_SIZE_BIT-1, 0, DR2,  DWORD_SIZE_BIT-1, 0, DR2,  true)  // dr2
REG_SPEC(DR3,  dr3,  QWORD_SIZE_BIT-1, 0, DR3,  DWORD_SIZE_BIT-1, 0, DR3,  true)  // dr3
REG_SPEC(DR4,  dr4,  QWORD_SIZE_BIT-1, 0, DR4,  DWORD_SIZE_BIT-1, 0, DR4,  true)  // dr3
REG_SPEC(DR5,  dr5,  QWORD_SIZE_BIT-1, 0, DR5,  DWORD_SIZE_BIT-1, 0, DR5,  true)  // dr3
REG_SPEC(DR6,  dr6,  QWORD_SIZE_BIT-1, 0, DR6,  DWORD_SIZE_BIT-1, 0, DR6,  true)  // dr6
REG_SPEC(DR7,  dr7,  QWORD_SIZE_BIT-1, 0, DR7,  DWORD_SIZE_BIT-1, 0, DR7,  true)  // dr7
>>>>>>> db69c00b

/* Flags ID used in the Taint and Symbolic Engines */

REG_SPEC_NO_CAPSTONE(AC,  ac,  0, 0, AC,  0, 0, AC,  true)  // ac
REG_SPEC_NO_CAPSTONE(AF,  af,  0, 0, AF,  0, 0, AF,  true)  // af
REG_SPEC_NO_CAPSTONE(CF,  cf,  0, 0, CF,  0, 0, CF,  true)  // cf
REG_SPEC_NO_CAPSTONE(DF,  df,  0, 0, DF,  0, 0, DF,  true)  // df
REG_SPEC_NO_CAPSTONE(ID,  id,  0, 0, ID,  0, 0, ID,  true)  // id
REG_SPEC_NO_CAPSTONE(IF,  if,  0, 0, IF,  0, 0, IF,  true)  // if
REG_SPEC_NO_CAPSTONE(NT,  nt,  0, 0, NT,  0, 0, NT,  true)  // nt
REG_SPEC_NO_CAPSTONE(OF,  of,  0, 0, OF,  0, 0, OF,  true)  // of
REG_SPEC_NO_CAPSTONE(PF,  pf,  0, 0, PF,  0, 0, PF,  true)  // pf
REG_SPEC_NO_CAPSTONE(RF,  rf,  0, 0, RF,  0, 0, RF,  true)  // rf
REG_SPEC_NO_CAPSTONE(SF,  sf,  0, 0, SF,  0, 0, SF,  true)  // sf
REG_SPEC_NO_CAPSTONE(TF,  tf,  0, 0, TF,  0, 0, TF,  true)  // tf
REG_SPEC_NO_CAPSTONE(VIF, vif, 0, 0, VIF, 0, 0, VIF, true)  // vif
REG_SPEC_NO_CAPSTONE(VIP, vip, 0, 0, VIP, 0, 0, VIP, true)  // vip
REG_SPEC_NO_CAPSTONE(VM,  vm,  0, 0, VM,  0, 0, VM,  true)  // vm
REG_SPEC_NO_CAPSTONE(ZF,  zf,  0, 0, ZF,  0, 0, ZF,  true)  // zf

/* SSE flags */

REG_SPEC_NO_CAPSTONE(SSE_IE,  sse_ie,  0, 0, SSE_IE,  0, 0, SSE_IE,  true)  // ie (Invalid Operation Flag)
REG_SPEC_NO_CAPSTONE(SSE_DE,  sse_de,  0, 0, SSE_DE,  0, 0, SSE_DE,  true)  // de (Denormal Flag)
REG_SPEC_NO_CAPSTONE(SSE_ZE,  sse_ze,  0, 0, SSE_ZE,  0, 0, SSE_ZE,  true)  // ze (Divide By Zero Flag)
REG_SPEC_NO_CAPSTONE(SSE_OE,  sse_oe,  0, 0, SSE_OE,  0, 0, SSE_OE,  true)  // oe (Overflow Flag)
REG_SPEC_NO_CAPSTONE(SSE_UE,  sse_ue,  0, 0, SSE_UE,  0, 0, SSE_UE,  true)  // ue (Underflow Flag)
REG_SPEC_NO_CAPSTONE(SSE_PE,  sse_pe,  0, 0, SSE_PE,  0, 0, SSE_PE,  true)  // pe (Precision Flag)
REG_SPEC_NO_CAPSTONE(SSE_DAZ, sse_daz, 0, 0, SSE_DAZ, 0, 0, SSE_DAZ, true)  // daz (Invalid Operation Flag)
REG_SPEC_NO_CAPSTONE(SSE_IM,  sse_im,  0, 0, SSE_IM,  0, 0, SSE_IM,  true)  // im (Invalid Operation Mask)
REG_SPEC_NO_CAPSTONE(SSE_DM,  sse_dm,  0, 0, SSE_DM,  0, 0, SSE_DM,  true)  // dm (Denormal Mask)
REG_SPEC_NO_CAPSTONE(SSE_ZM,  sse_zm,  0, 0, SSE_ZM,  0, 0, SSE_ZM,  true)  // zm (Divide By Zero Mask)
REG_SPEC_NO_CAPSTONE(SSE_OM,  sse_om,  0, 0, SSE_OM,  0, 0, SSE_OM,  true)  // om (Overflow Mask)
REG_SPEC_NO_CAPSTONE(SSE_UM,  sse_um,  0, 0, SSE_UM,  0, 0, SSE_UM,  true)  // um (Underflow Mask)
REG_SPEC_NO_CAPSTONE(SSE_PM,  sse_pm,  0, 0, SSE_PM,  0, 0, SSE_PM,  true)  // pm (Precision Mask)
REG_SPEC_NO_CAPSTONE(SSE_RL,  sse_rl,  0, 0, SSE_RL,  0, 0, SSE_RL,  true)  // rl (Round Negative)
REG_SPEC_NO_CAPSTONE(SSE_RH,  sse_rh,  0, 0, SSE_RH,  0, 0, SSE_RH,  true)  // rh (Round Positive)
REG_SPEC_NO_CAPSTONE(SSE_FZ,  sse_fz,  0, 0, SSE_FZ,  0, 0, SSE_FZ,  true)  // fz (Flush To Zero)

/* FPU flags */

REG_SPEC_NO_CAPSTONE(FCW_IM,  fcw_im,  0, 0, FCW_IM,  0, 0, FCW_IM,  true)  // im (Invalid Operation Mask)
REG_SPEC_NO_CAPSTONE(FCW_DM,  fcw_dm,  0, 0, FCW_DM,  0, 0, FCW_DM,  true)  // dm (Denormal Mask)
REG_SPEC_NO_CAPSTONE(FCW_ZM,  fcw_zm,  0, 0, FCW_ZM,  0, 0, FCW_ZM,  true)  // zm (Divide By Zero Mask)
REG_SPEC_NO_CAPSTONE(FCW_OM,  fcw_om,  0, 0, FCW_OM,  0, 0, FCW_OM,  true)  // om (Overflow Mask)
REG_SPEC_NO_CAPSTONE(FCW_UM,  fcw_um,  0, 0, FCW_UM,  0, 0, FCW_UM,  true)  // um (Underflow Mask)
REG_SPEC_NO_CAPSTONE(FCW_PM,  fcw_pm,  0, 0, FCW_PM,  0, 0, FCW_PM,  true)  // pm (Precision Mask)
REG_SPEC_NO_CAPSTONE(FCW_PC,  fcw_pc,  1, 0, FCW_PC,  1, 0, FCW_PC,  true)  // pc (Precision Control)
REG_SPEC_NO_CAPSTONE(FCW_RC,  fcw_rc,  1, 0, FCW_RC,  1, 0, FCW_RC,  true)  // rc (Rounding Control)
REG_SPEC_NO_CAPSTONE(FCW_X,   fcw_x,   1, 0, FCW_X,   1, 0, FCW_X,   true)  // x  (Infinity Control)

REG_SPEC_NO_CAPSTONE(FSW_IE,  fsw_ie,  0, 0, FSW_IE,  0, 0, FSW_IE,  true)  // ie (Invalid Operation Mask)
REG_SPEC_NO_CAPSTONE(FSW_DE,  fsw_de,  0, 0, FSW_DE,  0, 0, FSW_DE,  true)  // de (Denormal Mask)
REG_SPEC_NO_CAPSTONE(FSW_ZE,  fsw_ze,  0, 0, FSW_ZE,  0, 0, FSW_ZE,  true)  // ze (Divide By Zero Mask)
REG_SPEC_NO_CAPSTONE(FSW_OE,  fsw_oe,  0, 0, FSW_OE,  0, 0, FSW_OE,  true)  // oe (Overflow Mask)
REG_SPEC_NO_CAPSTONE(FSW_UE,  fsw_ue,  0, 0, FSW_UE,  0, 0, FSW_UE,  true)  // ue (Underflow Mask)
REG_SPEC_NO_CAPSTONE(FSW_PE,  fsw_pe,  0, 0, FSW_PE,  0, 0, FSW_PE,  true)  // pe (Precision Mask)
REG_SPEC_NO_CAPSTONE(FSW_SF,  fsw_sf,  0, 0, FSW_SF,  0, 0, FSW_SF,  true)  // sf (Stack Fault)
REG_SPEC_NO_CAPSTONE(FSW_ES,  fsw_es,  0, 0, FSW_ES,  0, 0, FSW_ES,  true)  // ef (Error Summary Status)
REG_SPEC_NO_CAPSTONE(FSW_C0,  fsw_c0,  0, 0, FSW_C0,  0, 0, FSW_C0,  true)  // c0 (Condition Code 0)
REG_SPEC_NO_CAPSTONE(FSW_C1,  fsw_c1,  0, 0, FSW_C1,  0, 0, FSW_C1,  true)  // c1 (Condition Code 1)
REG_SPEC_NO_CAPSTONE(FSW_C2,  fsw_c2,  0, 0, FSW_C2,  0, 0, FSW_C2,  true)  // c2 (Condition Code 2)
REG_SPEC_NO_CAPSTONE(FSW_TOP, fsw_top, 2, 0, FSW_TOP, 2, 0, FSW_TOP, true)  // top (Top of Stack Pointer)
REG_SPEC_NO_CAPSTONE(FSW_C3,  fsw_c3,  0, 0, FSW_C3,  0, 0, FSW_C3,  true)  // c3 (Condition Code 3)
REG_SPEC_NO_CAPSTONE(FSW_B,   fsw_b,   0, 0, FSW_B,   0, 0, FSW_B,   true)  // b (FPU Busy)

/* EFER */

REG_SPEC_NO_CAPSTONE(EFER, efer, QWORD_SIZE_BIT-1, 0, EFER, QWORD_SIZE_BIT-1, 0, EFER, true) // efer
REG_SPEC_NO_CAPSTONE(EFER_TCE,   efer_tce,   0, 0, EFER_TCE,   0, 0, EFER_TCE,   true) // efer_tce
REG_SPEC_NO_CAPSTONE(EFER_FFXSR, efer_ffxsr, 0, 0, EFER_FFXSR, 0, 0, EFER_FFXSR, true) // efer_ffxsr
REG_SPEC_NO_CAPSTONE(EFER_LMSLE, efer_lmsle, 0, 0, EFER_LMSLE, 0, 0, EFER_LMSLE, true) // efer_lmsle
REG_SPEC_NO_CAPSTONE(EFER_SVME,  efer_svme,  0, 0, EFER_SVME,  0, 0, EFER_SVME,  true) // efer_svme
REG_SPEC_NO_CAPSTONE(EFER_NXE,   efer_nxe,   0, 0, EFER_NXE,   0, 0, EFER_NXE,   true) // efer_nxe
REG_SPEC_NO_CAPSTONE(EFER_LMA,   efer_lma,   0, 0, EFER_LMA,   0, 0, EFER_LMA,   true) // efer_lma
REG_SPEC_NO_CAPSTONE(EFER_LME,   efer_lme,   0, 0, EFER_LME,   0, 0, EFER_LME,   true) // efer_lme
REG_SPEC_NO_CAPSTONE(EFER_SCE,   efer_sce,   0, 0, EFER_SCE,   0, 0, EFER_SCE,   true) // efer_sce

/* Segments */
<<<<<<< HEAD
REG_SPEC(CS, cs, triton::bitsize::qword-1, 0, CS, triton::bitsize::dword-1, 0, CS, true) // Code Segment
REG_SPEC(DS, ds, triton::bitsize::qword-1, 0, DS, triton::bitsize::dword-1, 0, DS, true) // Data Segment
REG_SPEC(ES, es, triton::bitsize::qword-1, 0, ES, triton::bitsize::dword-1, 0, ES, true) // Extra Segment
REG_SPEC(FS, fs, triton::bitsize::qword-1, 0, FS, triton::bitsize::dword-1, 0, FS, true) // FS Segment
REG_SPEC(GS, gs, triton::bitsize::qword-1, 0, GS, triton::bitsize::dword-1, 0, GS, true) // GS Segment
REG_SPEC(SS, ss, triton::bitsize::qword-1, 0, SS, triton::bitsize::dword-1, 0, SS, true) // Stack Segment
=======

REG_SPEC(CS, cs, QWORD_SIZE_BIT-1, 0, CS, DWORD_SIZE_BIT-1, 0, CS, true) // Code Segment
REG_SPEC(DS, ds, QWORD_SIZE_BIT-1, 0, DS, DWORD_SIZE_BIT-1, 0, DS, true) // Data Segment
REG_SPEC(ES, es, QWORD_SIZE_BIT-1, 0, ES, DWORD_SIZE_BIT-1, 0, ES, true) // Extra Segment
REG_SPEC(FS, fs, QWORD_SIZE_BIT-1, 0, FS, DWORD_SIZE_BIT-1, 0, FS, true) // FS Segment
REG_SPEC(GS, gs, QWORD_SIZE_BIT-1, 0, GS, DWORD_SIZE_BIT-1, 0, GS, true) // GS Segment
REG_SPEC(SS, ss, QWORD_SIZE_BIT-1, 0, SS, DWORD_SIZE_BIT-1, 0, SS, true) // Stack Segment
>>>>>>> db69c00b

#undef REG_SPEC
#undef REG_SPEC_NO_CAPSTONE

#pragma warning(default:4067)<|MERGE_RESOLUTION|>--- conflicted
+++ resolved
@@ -7,7 +7,7 @@
 // REG_SPEC(UPPER_NAME, LOWER_NAME, X86_64_UPPER, X84_84_LOWER, x86_64_PARENT, X86_UPPER, X86_LOWER, X86_PARENT, X86_AVAIL)
 
 /* GPR 64-bits. */
-<<<<<<< HEAD
+
 REG_SPEC(RAX, rax, triton::bitsize::qword-1, 0, RAX, 0, 0, RAX, false) // rax
 REG_SPEC(RBX, rbx, triton::bitsize::qword-1, 0, RBX, 0, 0, RBX, false) // rbx
 REG_SPEC(RCX, rcx, triton::bitsize::qword-1, 0, RCX, 0, 0, RCX, false) // rcx
@@ -59,69 +59,11 @@
 REG_SPEC(R15B, r15b, triton::bitsize::byte-1,  0, R15, 0, 0, R15, false)  // r15b
 
 /* GPR 32-bits */
+
 REG_SPEC(EAX, eax, triton::bitsize::dword-1, 0,                     RAX, triton::bitsize::dword-1, 0,                     EAX, true)  // eax
 REG_SPEC(AX,  ax,  triton::bitsize::word-1,  0,                     RAX, triton::bitsize::word-1,  0,                     EAX, true)  // ax
 REG_SPEC(AH,  ah,  triton::bitsize::word-1,  triton::bitsize::byte, RAX, triton::bitsize::word-1,  triton::bitsize::byte, EAX, true)  // ah
 REG_SPEC(AL,  al,  triton::bitsize::byte-1,  0,                     RAX, triton::bitsize::byte-1,  0,                     EAX, true)  // al
-=======
-
-REG_SPEC(RAX, rax, QWORD_SIZE_BIT-1, 0, RAX, 0, 0, RAX, false) // rax
-REG_SPEC(RBX, rbx, QWORD_SIZE_BIT-1, 0, RBX, 0, 0, RBX, false) // rbx
-REG_SPEC(RCX, rcx, QWORD_SIZE_BIT-1, 0, RCX, 0, 0, RCX, false) // rcx
-REG_SPEC(RDX, rdx, QWORD_SIZE_BIT-1, 0, RDX, 0, 0, RDX, false) // rdx
-REG_SPEC(RDI, rdi, QWORD_SIZE_BIT-1, 0, RDI, 0, 0, RDI, false) // rdi
-REG_SPEC(RSI, rsi, QWORD_SIZE_BIT-1, 0, RSI, 0, 0, RSI, false) // rsi
-REG_SPEC(RBP, rbp, QWORD_SIZE_BIT-1, 0, RBP, 0, 0, RBP, false) // rbp
-REG_SPEC(RSP, rsp, QWORD_SIZE_BIT-1, 0, RSP, 0, 0, RSP, false) // rsp
-REG_SPEC(RIP, rip, QWORD_SIZE_BIT-1, 0, RIP, 0, 0, RIP, false) // rip
-
-REG_SPEC(R8,  r8,  QWORD_SIZE_BIT-1, 0, R8, 0, 0, R8, false)   // r8
-REG_SPEC(R8D, r8d, DWORD_SIZE_BIT-1, 0, R8, 0, 0, R8, false)   // r8d
-REG_SPEC(R8W, r8w, WORD_SIZE_BIT-1,  0, R8, 0, 0, R8, false)   // r8w
-REG_SPEC(R8B, r8b, BYTE_SIZE_BIT-1,  0, R8, 0, 0, R8, false)   // r8b
-
-REG_SPEC(R9,  r9,  QWORD_SIZE_BIT-1, 0, R9, 0, 0, R9, false)   // r9
-REG_SPEC(R9D, r9d, DWORD_SIZE_BIT-1, 0, R9, 0, 0, R9, false)   // r9d
-REG_SPEC(R9W, r9w, WORD_SIZE_BIT-1,  0, R9, 0, 0, R9, false)   // r9w
-REG_SPEC(R9B, r9b, BYTE_SIZE_BIT-1,  0, R9, 0, 0, R9, false)   // r9b
-
-REG_SPEC(R10,  r10,  QWORD_SIZE_BIT-1, 0, R10, 0, 0, R10, false)  // r10
-REG_SPEC(R10D, r10d, DWORD_SIZE_BIT-1, 0, R10, 0, 0, R10, false)  // r10d
-REG_SPEC(R10W, r10w, WORD_SIZE_BIT-1,  0, R10, 0, 0, R10, false)  // r10w
-REG_SPEC(R10B, r10b, BYTE_SIZE_BIT-1,  0, R10, 0, 0, R10, false)  // r10b
-
-REG_SPEC(R11,  r11,  QWORD_SIZE_BIT-1, 0, R11, 0, 0, R11, false)  // r11
-REG_SPEC(R11D, r11d, DWORD_SIZE_BIT-1, 0, R11, 0, 0, R11, false)  // r11d
-REG_SPEC(R11W, r11w, WORD_SIZE_BIT-1,  0, R11, 0, 0, R11, false)  // r11w
-REG_SPEC(R11B, r11b, BYTE_SIZE_BIT-1,  0, R11, 0, 0, R11, false)  // r11b
-
-REG_SPEC(R12,  r12,  QWORD_SIZE_BIT-1, 0, R12, 0, 0, R12, false)  // r12
-REG_SPEC(R12D, r12d, DWORD_SIZE_BIT-1, 0, R12, 0, 0, R12, false)  // r12d
-REG_SPEC(R12W, r12w, WORD_SIZE_BIT-1,  0, R12, 0, 0, R12, false)  // r12w
-REG_SPEC(R12B, r12b, BYTE_SIZE_BIT-1,  0, R12, 0, 0, R12, false)  // r12b
-
-REG_SPEC(R13,  r13,  QWORD_SIZE_BIT-1, 0, R13, 0, 0, R13, false)  // r13
-REG_SPEC(R13D, r13d, DWORD_SIZE_BIT-1, 0, R13, 0, 0, R13, false)  // r13d
-REG_SPEC(R13W, r13w, WORD_SIZE_BIT-1,  0, R13, 0, 0, R13, false)  // r13w
-REG_SPEC(R13B, r13b, BYTE_SIZE_BIT-1,  0, R13, 0, 0, R13, false)  // r13b
-
-REG_SPEC(R14,  r14,  QWORD_SIZE_BIT-1, 0, R14, 0, 0, R14, false)  // r14
-REG_SPEC(R14D, r14d, DWORD_SIZE_BIT-1, 0, R14, 0, 0, R14, false)  // r14d
-REG_SPEC(R14W, r14w, WORD_SIZE_BIT-1,  0, R14, 0, 0, R14, false)  // r14w
-REG_SPEC(R14B, r14b, BYTE_SIZE_BIT-1,  0, R14, 0, 0, R14, false)  // r14b
-
-REG_SPEC(R15,  r15,  QWORD_SIZE_BIT-1, 0, R15, 0, 0, R15, false)  // r15
-REG_SPEC(R15D, r15d, DWORD_SIZE_BIT-1, 0, R15, 0, 0, R15, false)  // r15d
-REG_SPEC(R15W, r15w, WORD_SIZE_BIT-1,  0, R15, 0, 0, R15, false)  // r15w
-REG_SPEC(R15B, r15b, BYTE_SIZE_BIT-1,  0, R15, 0, 0, R15, false)  // r15b
-
-/* GPR 32-bits */
-
-REG_SPEC(EAX, eax, DWORD_SIZE_BIT-1, 0,             RAX, DWORD_SIZE_BIT-1, 0,             EAX, true)  // eax
-REG_SPEC(AX,  ax,  WORD_SIZE_BIT-1,  0,             RAX, WORD_SIZE_BIT-1,  0,             EAX, true)  // ax
-REG_SPEC(AH,  ah,  WORD_SIZE_BIT-1,  BYTE_SIZE_BIT, RAX, WORD_SIZE_BIT-1,  BYTE_SIZE_BIT, EAX, true)  // ah
-REG_SPEC(AL,  al,  BYTE_SIZE_BIT-1,  0,             RAX, BYTE_SIZE_BIT-1,  0,             EAX, true)  // al
->>>>>>> db69c00b
 
 REG_SPEC(EBX, ebx, triton::bitsize::dword-1, 0,                     RBX, triton::bitsize::dword-1, 0,                     EBX, true)  // ebx
 REG_SPEC(BX,  bx,  triton::bitsize::word-1,  0,                     RBX, triton::bitsize::word-1,  0,                     EBX, true)  // bx
@@ -160,18 +102,31 @@
 REG_SPEC(EFLAGS, eflags, triton::bitsize::qword-1, 0, EFLAGS, triton::bitsize::dword-1, 0, EFLAGS, true) // eflags
 
 /* MMX */
-<<<<<<< HEAD
-REG_SPEC(MM0, mm0, triton::bitsize::qword-1, 0, MM0, triton::bitsize::qword-1, 0, MM0, true) // mm0
-REG_SPEC(MM1, mm1, triton::bitsize::qword-1, 0, MM1, triton::bitsize::qword-1, 0, MM1, true) // mm1
-REG_SPEC(MM2, mm2, triton::bitsize::qword-1, 0, MM2, triton::bitsize::qword-1, 0, MM2, true) // mm2
-REG_SPEC(MM3, mm3, triton::bitsize::qword-1, 0, MM3, triton::bitsize::qword-1, 0, MM3, true) // mm3
-REG_SPEC(MM4, mm4, triton::bitsize::qword-1, 0, MM4, triton::bitsize::qword-1, 0, MM4, true) // mm4
-REG_SPEC(MM5, mm5, triton::bitsize::qword-1, 0, MM5, triton::bitsize::qword-1, 0, MM5, true) // mm5
-REG_SPEC(MM6, mm6, triton::bitsize::qword-1, 0, MM6, triton::bitsize::qword-1, 0, MM6, true) // mm6
-REG_SPEC(MM7, mm7, triton::bitsize::qword-1, 0, MM7, triton::bitsize::qword-1, 0, MM7, true) // mm7
+
+REG_SPEC(MM0, mm0, triton::bitsize::fword-1, 0, MM0, triton::bitsize::fword-1, 0, MM0, true) // mm0
+REG_SPEC(MM1, mm1, triton::bitsize::fword-1, 0, MM1, triton::bitsize::fword-1, 0, MM1, true) // mm1
+REG_SPEC(MM2, mm2, triton::bitsize::fword-1, 0, MM2, triton::bitsize::fword-1, 0, MM2, true) // mm2
+REG_SPEC(MM3, mm3, triton::bitsize::fword-1, 0, MM3, triton::bitsize::fword-1, 0, MM3, true) // mm3
+REG_SPEC(MM4, mm4, triton::bitsize::fword-1, 0, MM4, triton::bitsize::fword-1, 0, MM4, true) // mm4
+REG_SPEC(MM5, mm5, triton::bitsize::fword-1, 0, MM5, triton::bitsize::fword-1, 0, MM5, true) // mm5
+REG_SPEC(MM6, mm6, triton::bitsize::fword-1, 0, MM6, triton::bitsize::fword-1, 0, MM6, true) // mm6
+REG_SPEC(MM7, mm7, triton::bitsize::fword-1, 0, MM7, triton::bitsize::fword-1, 0, MM7, true) // mm7
+
+/* FPU */
+
+REG_SPEC_NO_CAPSTONE(FTW, ftw, triton::bitsize::word-1,  0, FTW, triton::bitsize::word-1,  0, FTW, true) // ftw
+REG_SPEC_NO_CAPSTONE(FCW, fcw, triton::bitsize::word-1,  0, FCW, triton::bitsize::word-1,  0, FCW, true) // fcw
+REG_SPEC_NO_CAPSTONE(FSW, fsw, triton::bitsize::word-1,  0, FSW, triton::bitsize::word-1,  0, FSW, true) // fsw
+REG_SPEC_NO_CAPSTONE(FOP, fop, triton::bitsize::word-1,  0, FOP, triton::bitsize::word-1,  0, FOP, true) // fop
+REG_SPEC_NO_CAPSTONE(FCS, fcs, triton::bitsize::word-1,  0, FCS, triton::bitsize::word-1,  0, FCS, true) // fcs
+REG_SPEC_NO_CAPSTONE(FDS, fds, triton::bitsize::word-1,  0, FDS, triton::bitsize::word-1,  0, FDS, true) // fds
+REG_SPEC_NO_CAPSTONE(FIP, fip, triton::bitsize::qword-1, 0, FIP, triton::bitsize::qword-1, 0, FIP, true) // fip
+REG_SPEC_NO_CAPSTONE(FDP, fdp, triton::bitsize::qword-1, 0, FDP, triton::bitsize::qword-1, 0, FDP, true) // fdp
 
 /* SSE */
-REG_SPEC_NO_CAPSTONE(MXCSR, mxcsr, triton::bitsize::qword-1, 0, MXCSR, triton::bitsize::dword-1, 0, MXCSR, true) // mxcsr
+
+REG_SPEC_NO_CAPSTONE(MXCSR, mxcsr, triton::bitsize::dword-1, 0, MXCSR, triton::bitsize::dword-1, 0, MXCSR, true) // mxcsr
+REG_SPEC_NO_CAPSTONE(MXCSR_MASK, mxcsr_mask, triton::bitsize::dword-1, 0, MXCSR_MASK, triton::bitsize::dword-1, 0, MXCSR_MASK, true) // mxcsr
 
 REG_SPEC(XMM0,  xmm0,  triton::bitsize::dqword-1, 0, ZMM0,  triton::bitsize::dqword-1, 0, YMM0,  true)  // xmm0
 REG_SPEC(XMM1,  xmm1,  triton::bitsize::dqword-1, 0, ZMM1,  triton::bitsize::dqword-1, 0, YMM1,  true)  // xmm1
@@ -191,6 +146,7 @@
 REG_SPEC(XMM15, xmm15, triton::bitsize::dqword-1, 0, ZMM15, 0,                         0, XMM15, false) // xmm15
 
 /* AVX-256 */
+
 REG_SPEC(YMM0,  ymm0,  triton::bitsize::qqword-1, 0, ZMM0,  triton::bitsize::qqword-1, 0, YMM0,  true)  // ymm0
 REG_SPEC(YMM1,  ymm1,  triton::bitsize::qqword-1, 0, ZMM1,  triton::bitsize::qqword-1, 0, YMM1,  true)  // ymm1
 REG_SPEC(YMM2,  ymm2,  triton::bitsize::qqword-1, 0, ZMM2,  triton::bitsize::qqword-1, 0, YMM2,  true)  // ymm2
@@ -209,6 +165,7 @@
 REG_SPEC(YMM15, ymm15, triton::bitsize::qqword-1, 0, ZMM15, 0,                         0, YMM15, false) // ymm15
 
 /* AVX-512 */
+
 REG_SPEC(ZMM0,  zmm0,  triton::bitsize::dqqword-1, 0, ZMM0,  0, 0, ZMM0,  false)  // zmm0
 REG_SPEC(ZMM1,  zmm1,  triton::bitsize::dqqword-1, 0, ZMM1,  0, 0, ZMM1,  false)  // zmm1
 REG_SPEC(ZMM2,  zmm2,  triton::bitsize::dqqword-1, 0, ZMM2,  0, 0, ZMM2,  false)  // zmm2
@@ -243,6 +200,7 @@
 REG_SPEC(ZMM31, zmm31, triton::bitsize::dqqword-1, 0, ZMM31, 0, 0, ZMM31, false)  // zmm31
 
 /* Control */
+
 REG_SPEC(CR0,  cr0,  triton::bitsize::qword-1, 0, CR0,  triton::bitsize::dword-1, 0, CR0,  true)  // cr0
 REG_SPEC(CR1,  cr1,  triton::bitsize::qword-1, 0, CR1,  triton::bitsize::dword-1, 0, CR1,  true)  // cr1
 REG_SPEC(CR2,  cr2,  triton::bitsize::qword-1, 0, CR2,  triton::bitsize::dword-1, 0, CR2,  true)  // cr2
@@ -261,140 +219,15 @@
 REG_SPEC(CR15, cr15, triton::bitsize::qword-1, 0, CR15, triton::bitsize::dword-1, 0, CR15, true)  // cr15
 
 /* Debug */
+
 REG_SPEC(DR0,  dr0,  triton::bitsize::qword-1, 0, DR0,  triton::bitsize::dword-1, 0, DR0,  true)  // dr0
 REG_SPEC(DR1,  dr1,  triton::bitsize::qword-1, 0, DR1,  triton::bitsize::dword-1, 0, DR1,  true)  // dr1
 REG_SPEC(DR2,  dr2,  triton::bitsize::qword-1, 0, DR2,  triton::bitsize::dword-1, 0, DR2,  true)  // dr2
 REG_SPEC(DR3,  dr3,  triton::bitsize::qword-1, 0, DR3,  triton::bitsize::dword-1, 0, DR3,  true)  // dr3
+REG_SPEC(DR4,  dr4,  triton::bitsize::qword-1, 0, DR4,  triton::bitsize::dword-1, 0, DR4,  true)  // dr4
+REG_SPEC(DR5,  dr5,  triton::bitsize::qword-1, 0, DR5,  triton::bitsize::dword-1, 0, DR5,  true)  // dr5
 REG_SPEC(DR6,  dr6,  triton::bitsize::qword-1, 0, DR6,  triton::bitsize::dword-1, 0, DR6,  true)  // dr6
 REG_SPEC(DR7,  dr7,  triton::bitsize::qword-1, 0, DR7,  triton::bitsize::dword-1, 0, DR7,  true)  // dr7
-=======
-
-REG_SPEC(MM0, mm0, FWORD_SIZE_BIT-1, 0, MM0, FWORD_SIZE_BIT-1, 0, MM0, true) // mm0
-REG_SPEC(MM1, mm1, FWORD_SIZE_BIT-1, 0, MM1, FWORD_SIZE_BIT-1, 0, MM1, true) // mm1
-REG_SPEC(MM2, mm2, FWORD_SIZE_BIT-1, 0, MM2, FWORD_SIZE_BIT-1, 0, MM2, true) // mm2
-REG_SPEC(MM3, mm3, FWORD_SIZE_BIT-1, 0, MM3, FWORD_SIZE_BIT-1, 0, MM3, true) // mm3
-REG_SPEC(MM4, mm4, FWORD_SIZE_BIT-1, 0, MM4, FWORD_SIZE_BIT-1, 0, MM4, true) // mm4
-REG_SPEC(MM5, mm5, FWORD_SIZE_BIT-1, 0, MM5, FWORD_SIZE_BIT-1, 0, MM5, true) // mm5
-REG_SPEC(MM6, mm6, FWORD_SIZE_BIT-1, 0, MM6, FWORD_SIZE_BIT-1, 0, MM6, true) // mm6
-REG_SPEC(MM7, mm7, FWORD_SIZE_BIT-1, 0, MM7, FWORD_SIZE_BIT-1, 0, MM7, true) // mm7
-
-/* FPU */
-
-REG_SPEC_NO_CAPSTONE(FTW, ftw, WORD_SIZE_BIT-1,  0, FTW, WORD_SIZE_BIT-1,  0, FTW, true) // ftw
-REG_SPEC_NO_CAPSTONE(FCW, fcw, WORD_SIZE_BIT-1,  0, FCW, WORD_SIZE_BIT-1,  0, FCW, true) // fcw
-REG_SPEC_NO_CAPSTONE(FSW, fsw, WORD_SIZE_BIT-1,  0, FSW, WORD_SIZE_BIT-1,  0, FSW, true) // fsw
-REG_SPEC_NO_CAPSTONE(FOP, fop, WORD_SIZE_BIT-1,  0, FOP, WORD_SIZE_BIT-1,  0, FOP, true) // fop
-REG_SPEC_NO_CAPSTONE(FCS, fcs, WORD_SIZE_BIT-1,  0, FCS, WORD_SIZE_BIT-1,  0, FCS, true) // fcs
-REG_SPEC_NO_CAPSTONE(FDS, fds, WORD_SIZE_BIT-1,  0, FDS, WORD_SIZE_BIT-1,  0, FDS, true) // fds
-REG_SPEC_NO_CAPSTONE(FIP, fip, QWORD_SIZE_BIT-1, 0, FIP, QWORD_SIZE_BIT-1, 0, FIP, true) // fip
-REG_SPEC_NO_CAPSTONE(FDP, fdp, QWORD_SIZE_BIT-1, 0, FDP, QWORD_SIZE_BIT-1, 0, FDP, true) // fdp
-
-/* SSE */
-
-REG_SPEC_NO_CAPSTONE(MXCSR,      mxcsr,      DWORD_SIZE_BIT-1, 0, MXCSR, DWORD_SIZE_BIT-1,      0, MXCSR,      true) // mxcsr
-REG_SPEC_NO_CAPSTONE(MXCSR_MASK, mxcsr_mask, DWORD_SIZE_BIT-1, 0, MXCSR_MASK, DWORD_SIZE_BIT-1, 0, MXCSR_MASK, true) // mxcsr_mask
-
-REG_SPEC(XMM0,  xmm0,  DQWORD_SIZE_BIT-1, 0, ZMM0,  DQWORD_SIZE_BIT-1, 0, YMM0,  true)  // xmm0
-REG_SPEC(XMM1,  xmm1,  DQWORD_SIZE_BIT-1, 0, ZMM1,  DQWORD_SIZE_BIT-1, 0, YMM1,  true)  // xmm1
-REG_SPEC(XMM2,  xmm2,  DQWORD_SIZE_BIT-1, 0, ZMM2,  DQWORD_SIZE_BIT-1, 0, YMM2,  true)  // xmm2
-REG_SPEC(XMM3,  xmm3,  DQWORD_SIZE_BIT-1, 0, ZMM3,  DQWORD_SIZE_BIT-1, 0, YMM3,  true)  // xmm3
-REG_SPEC(XMM4,  xmm4,  DQWORD_SIZE_BIT-1, 0, ZMM4,  DQWORD_SIZE_BIT-1, 0, YMM4,  true)  // xmm4
-REG_SPEC(XMM5,  xmm5,  DQWORD_SIZE_BIT-1, 0, ZMM5,  DQWORD_SIZE_BIT-1, 0, YMM5,  true)  // xmm5
-REG_SPEC(XMM6,  xmm6,  DQWORD_SIZE_BIT-1, 0, ZMM6,  DQWORD_SIZE_BIT-1, 0, YMM6,  true)  // xmm6
-REG_SPEC(XMM7,  xmm7,  DQWORD_SIZE_BIT-1, 0, ZMM7,  DQWORD_SIZE_BIT-1, 0, YMM7,  true)  // xmm7
-REG_SPEC(XMM8,  xmm8,  DQWORD_SIZE_BIT-1, 0, ZMM8,  DQWORD_SIZE_BIT-1, 0, XMM8,  false) // xmm8
-REG_SPEC(XMM9,  xmm9,  DQWORD_SIZE_BIT-1, 0, ZMM9,  DQWORD_SIZE_BIT-1, 0, XMM9,  false) // xmm9
-REG_SPEC(XMM10, xmm10, DQWORD_SIZE_BIT-1, 0, ZMM10, DQWORD_SIZE_BIT-1, 0, XMM10, false) // xmm10
-REG_SPEC(XMM11, xmm11, DQWORD_SIZE_BIT-1, 0, ZMM11, DQWORD_SIZE_BIT-1, 0, XMM11, false) // xmm11
-REG_SPEC(XMM12, xmm12, DQWORD_SIZE_BIT-1, 0, ZMM12, DQWORD_SIZE_BIT-1, 0, XMM12, false) // xmm12
-REG_SPEC(XMM13, xmm13, DQWORD_SIZE_BIT-1, 0, ZMM13, DQWORD_SIZE_BIT-1, 0, XMM13, false) // xmm13
-REG_SPEC(XMM14, xmm14, DQWORD_SIZE_BIT-1, 0, ZMM14, DQWORD_SIZE_BIT-1, 0, XMM14, false) // xmm14
-REG_SPEC(XMM15, xmm15, DQWORD_SIZE_BIT-1, 0, ZMM15, DQWORD_SIZE_BIT-1, 0, XMM15, false) // xmm15
-
-/* AVX-256 */
-
-REG_SPEC(YMM0,  ymm0,  QQWORD_SIZE_BIT-1, 0, ZMM0,  QQWORD_SIZE_BIT-1, 0, YMM0,  true)  // ymm0
-REG_SPEC(YMM1,  ymm1,  QQWORD_SIZE_BIT-1, 0, ZMM1,  QQWORD_SIZE_BIT-1, 0, YMM1,  true)  // ymm1
-REG_SPEC(YMM2,  ymm2,  QQWORD_SIZE_BIT-1, 0, ZMM2,  QQWORD_SIZE_BIT-1, 0, YMM2,  true)  // ymm2
-REG_SPEC(YMM3,  ymm3,  QQWORD_SIZE_BIT-1, 0, ZMM3,  QQWORD_SIZE_BIT-1, 0, YMM3,  true)  // ymm3
-REG_SPEC(YMM4,  ymm4,  QQWORD_SIZE_BIT-1, 0, ZMM4,  QQWORD_SIZE_BIT-1, 0, YMM4,  true)  // ymm4
-REG_SPEC(YMM5,  ymm5,  QQWORD_SIZE_BIT-1, 0, ZMM5,  QQWORD_SIZE_BIT-1, 0, YMM5,  true)  // ymm5
-REG_SPEC(YMM6,  ymm6,  QQWORD_SIZE_BIT-1, 0, ZMM6,  QQWORD_SIZE_BIT-1, 0, YMM6,  true)  // ymm6
-REG_SPEC(YMM7,  ymm7,  QQWORD_SIZE_BIT-1, 0, ZMM7,  QQWORD_SIZE_BIT-1, 0, YMM7,  true)  // ymm7
-REG_SPEC(YMM8,  ymm8,  QQWORD_SIZE_BIT-1, 0, ZMM8,  QQWORD_SIZE_BIT-1, 0, YMM8,  false) // ymm8
-REG_SPEC(YMM9,  ymm9,  QQWORD_SIZE_BIT-1, 0, ZMM9,  QQWORD_SIZE_BIT-1, 0, YMM9,  false) // ymm9
-REG_SPEC(YMM10, ymm10, QQWORD_SIZE_BIT-1, 0, ZMM10, QQWORD_SIZE_BIT-1, 0, YMM10, false) // ymm10
-REG_SPEC(YMM11, ymm11, QQWORD_SIZE_BIT-1, 0, ZMM11, QQWORD_SIZE_BIT-1, 0, YMM11, false) // ymm11
-REG_SPEC(YMM12, ymm12, QQWORD_SIZE_BIT-1, 0, ZMM12, QQWORD_SIZE_BIT-1, 0, YMM12, false) // ymm12
-REG_SPEC(YMM13, ymm13, QQWORD_SIZE_BIT-1, 0, ZMM13, QQWORD_SIZE_BIT-1, 0, YMM13, false) // ymm13
-REG_SPEC(YMM14, ymm14, QQWORD_SIZE_BIT-1, 0, ZMM14, QQWORD_SIZE_BIT-1, 0, YMM14, false) // ymm14
-REG_SPEC(YMM15, ymm15, QQWORD_SIZE_BIT-1, 0, ZMM15, QQWORD_SIZE_BIT-1, 0, YMM15, false) // ymm15
-
-/* AVX-512 */
-
-REG_SPEC(ZMM0,  zmm0,  DQQWORD_SIZE_BIT-1, 0, ZMM0,  0, 0, ZMM0,  false)  // zmm0
-REG_SPEC(ZMM1,  zmm1,  DQQWORD_SIZE_BIT-1, 0, ZMM1,  0, 0, ZMM1,  false)  // zmm1
-REG_SPEC(ZMM2,  zmm2,  DQQWORD_SIZE_BIT-1, 0, ZMM2,  0, 0, ZMM2,  false)  // zmm2
-REG_SPEC(ZMM3,  zmm3,  DQQWORD_SIZE_BIT-1, 0, ZMM3,  0, 0, ZMM3,  false)  // zmm3
-REG_SPEC(ZMM4,  zmm4,  DQQWORD_SIZE_BIT-1, 0, ZMM4,  0, 0, ZMM4,  false)  // zmm4
-REG_SPEC(ZMM5,  zmm5,  DQQWORD_SIZE_BIT-1, 0, ZMM5,  0, 0, ZMM5,  false)  // zmm5
-REG_SPEC(ZMM6,  zmm6,  DQQWORD_SIZE_BIT-1, 0, ZMM6,  0, 0, ZMM6,  false)  // zmm6
-REG_SPEC(ZMM7,  zmm7,  DQQWORD_SIZE_BIT-1, 0, ZMM7,  0, 0, ZMM7,  false)  // zmm7
-REG_SPEC(ZMM8,  zmm8,  DQQWORD_SIZE_BIT-1, 0, ZMM8,  0, 0, ZMM8,  false)  // zmm8
-REG_SPEC(ZMM9,  zmm9,  DQQWORD_SIZE_BIT-1, 0, ZMM9,  0, 0, ZMM9,  false)  // zmm9
-REG_SPEC(ZMM10, zmm10, DQQWORD_SIZE_BIT-1, 0, ZMM10, 0, 0, ZMM10, false)  // zmm10
-REG_SPEC(ZMM11, zmm11, DQQWORD_SIZE_BIT-1, 0, ZMM11, 0, 0, ZMM11, false)  // zmm11
-REG_SPEC(ZMM12, zmm12, DQQWORD_SIZE_BIT-1, 0, ZMM12, 0, 0, ZMM12, false)  // zmm12
-REG_SPEC(ZMM13, zmm13, DQQWORD_SIZE_BIT-1, 0, ZMM13, 0, 0, ZMM13, false)  // zmm13
-REG_SPEC(ZMM14, zmm14, DQQWORD_SIZE_BIT-1, 0, ZMM14, 0, 0, ZMM14, false)  // zmm14
-REG_SPEC(ZMM15, zmm15, DQQWORD_SIZE_BIT-1, 0, ZMM15, 0, 0, ZMM15, false)  // zmm15
-REG_SPEC(ZMM16, zmm16, DQQWORD_SIZE_BIT-1, 0, ZMM16, 0, 0, ZMM16, false)  // zmm16
-REG_SPEC(ZMM17, zmm17, DQQWORD_SIZE_BIT-1, 0, ZMM17, 0, 0, ZMM17, false)  // zmm17
-REG_SPEC(ZMM18, zmm18, DQQWORD_SIZE_BIT-1, 0, ZMM18, 0, 0, ZMM18, false)  // zmm18
-REG_SPEC(ZMM19, zmm19, DQQWORD_SIZE_BIT-1, 0, ZMM19, 0, 0, ZMM19, false)  // zmm19
-REG_SPEC(ZMM20, zmm20, DQQWORD_SIZE_BIT-1, 0, ZMM20, 0, 0, ZMM20, false)  // zmm20
-REG_SPEC(ZMM21, zmm21, DQQWORD_SIZE_BIT-1, 0, ZMM21, 0, 0, ZMM21, false)  // zmm21
-REG_SPEC(ZMM22, zmm22, DQQWORD_SIZE_BIT-1, 0, ZMM22, 0, 0, ZMM22, false)  // zmm22
-REG_SPEC(ZMM23, zmm23, DQQWORD_SIZE_BIT-1, 0, ZMM23, 0, 0, ZMM23, false)  // zmm23
-REG_SPEC(ZMM24, zmm24, DQQWORD_SIZE_BIT-1, 0, ZMM24, 0, 0, ZMM24, false)  // zmm24
-REG_SPEC(ZMM25, zmm25, DQQWORD_SIZE_BIT-1, 0, ZMM25, 0, 0, ZMM25, false)  // zmm25
-REG_SPEC(ZMM26, zmm26, DQQWORD_SIZE_BIT-1, 0, ZMM26, 0, 0, ZMM26, false)  // zmm26
-REG_SPEC(ZMM27, zmm27, DQQWORD_SIZE_BIT-1, 0, ZMM27, 0, 0, ZMM27, false)  // zmm27
-REG_SPEC(ZMM28, zmm28, DQQWORD_SIZE_BIT-1, 0, ZMM28, 0, 0, ZMM28, false)  // zmm28
-REG_SPEC(ZMM29, zmm29, DQQWORD_SIZE_BIT-1, 0, ZMM29, 0, 0, ZMM29, false)  // zmm29
-REG_SPEC(ZMM30, zmm30, DQQWORD_SIZE_BIT-1, 0, ZMM30, 0, 0, ZMM30, false)  // zmm30
-REG_SPEC(ZMM31, zmm31, DQQWORD_SIZE_BIT-1, 0, ZMM31, 0, 0, ZMM31, false)  // zmm31
-
-/* Control */
-
-REG_SPEC(CR0,  cr0,  QWORD_SIZE_BIT-1, 0, CR0,  DWORD_SIZE_BIT-1, 0, CR0,  true)  // cr0
-REG_SPEC(CR1,  cr1,  QWORD_SIZE_BIT-1, 0, CR1,  DWORD_SIZE_BIT-1, 0, CR1,  true)  // cr1
-REG_SPEC(CR2,  cr2,  QWORD_SIZE_BIT-1, 0, CR2,  DWORD_SIZE_BIT-1, 0, CR2,  true)  // cr2
-REG_SPEC(CR3,  cr3,  QWORD_SIZE_BIT-1, 0, CR3,  DWORD_SIZE_BIT-1, 0, CR3,  true)  // cr3
-REG_SPEC(CR4,  cr4,  QWORD_SIZE_BIT-1, 0, CR4,  DWORD_SIZE_BIT-1, 0, CR4,  true)  // cr4
-REG_SPEC(CR5,  cr5,  QWORD_SIZE_BIT-1, 0, CR5,  DWORD_SIZE_BIT-1, 0, CR5,  true)  // cr5
-REG_SPEC(CR6,  cr6,  QWORD_SIZE_BIT-1, 0, CR6,  DWORD_SIZE_BIT-1, 0, CR6,  true)  // cr6
-REG_SPEC(CR7,  cr7,  QWORD_SIZE_BIT-1, 0, CR7,  DWORD_SIZE_BIT-1, 0, CR7,  true)  // cr7
-REG_SPEC(CR8,  cr8,  QWORD_SIZE_BIT-1, 0, CR8,  DWORD_SIZE_BIT-1, 0, CR8,  true)  // cr8
-REG_SPEC(CR9,  cr9,  QWORD_SIZE_BIT-1, 0, CR9,  DWORD_SIZE_BIT-1, 0, CR9,  true)  // cr9
-REG_SPEC(CR10, cr10, QWORD_SIZE_BIT-1, 0, CR10, DWORD_SIZE_BIT-1, 0, CR10, true)  // cr10
-REG_SPEC(CR11, cr11, QWORD_SIZE_BIT-1, 0, CR11, DWORD_SIZE_BIT-1, 0, CR11, true)  // cr11
-REG_SPEC(CR12, cr12, QWORD_SIZE_BIT-1, 0, CR12, DWORD_SIZE_BIT-1, 0, CR12, true)  // cr12
-REG_SPEC(CR13, cr13, QWORD_SIZE_BIT-1, 0, CR13, DWORD_SIZE_BIT-1, 0, CR13, true)  // cr13
-REG_SPEC(CR14, cr14, QWORD_SIZE_BIT-1, 0, CR14, DWORD_SIZE_BIT-1, 0, CR14, true)  // cr14
-REG_SPEC(CR15, cr15, QWORD_SIZE_BIT-1, 0, CR15, DWORD_SIZE_BIT-1, 0, CR15, true)  // cr15
-
-/* Debug */
-
-REG_SPEC(DR0,  dr0,  QWORD_SIZE_BIT-1, 0, DR0,  DWORD_SIZE_BIT-1, 0, DR0,  true)  // dr0
-REG_SPEC(DR1,  dr1,  QWORD_SIZE_BIT-1, 0, DR1,  DWORD_SIZE_BIT-1, 0, DR1,  true)  // dr1
-REG_SPEC(DR2,  dr2,  QWORD_SIZE_BIT-1, 0, DR2,  DWORD_SIZE_BIT-1, 0, DR2,  true)  // dr2
-REG_SPEC(DR3,  dr3,  QWORD_SIZE_BIT-1, 0, DR3,  DWORD_SIZE_BIT-1, 0, DR3,  true)  // dr3
-REG_SPEC(DR4,  dr4,  QWORD_SIZE_BIT-1, 0, DR4,  DWORD_SIZE_BIT-1, 0, DR4,  true)  // dr3
-REG_SPEC(DR5,  dr5,  QWORD_SIZE_BIT-1, 0, DR5,  DWORD_SIZE_BIT-1, 0, DR5,  true)  // dr3
-REG_SPEC(DR6,  dr6,  QWORD_SIZE_BIT-1, 0, DR6,  DWORD_SIZE_BIT-1, 0, DR6,  true)  // dr6
-REG_SPEC(DR7,  dr7,  QWORD_SIZE_BIT-1, 0, DR7,  DWORD_SIZE_BIT-1, 0, DR7,  true)  // dr7
->>>>>>> db69c00b
 
 /* Flags ID used in the Taint and Symbolic Engines */
 
@@ -463,7 +296,8 @@
 
 /* EFER */
 
-REG_SPEC_NO_CAPSTONE(EFER, efer, QWORD_SIZE_BIT-1, 0, EFER, QWORD_SIZE_BIT-1, 0, EFER, true) // efer
+REG_SPEC_NO_CAPSTONE(EFER, efer, triton::bitsize::qword-1, 0, EFER, triton::bitsize::qword-1, 0, EFER, true) // efer
+
 REG_SPEC_NO_CAPSTONE(EFER_TCE,   efer_tce,   0, 0, EFER_TCE,   0, 0, EFER_TCE,   true) // efer_tce
 REG_SPEC_NO_CAPSTONE(EFER_FFXSR, efer_ffxsr, 0, 0, EFER_FFXSR, 0, 0, EFER_FFXSR, true) // efer_ffxsr
 REG_SPEC_NO_CAPSTONE(EFER_LMSLE, efer_lmsle, 0, 0, EFER_LMSLE, 0, 0, EFER_LMSLE, true) // efer_lmsle
@@ -474,22 +308,13 @@
 REG_SPEC_NO_CAPSTONE(EFER_SCE,   efer_sce,   0, 0, EFER_SCE,   0, 0, EFER_SCE,   true) // efer_sce
 
 /* Segments */
-<<<<<<< HEAD
+
 REG_SPEC(CS, cs, triton::bitsize::qword-1, 0, CS, triton::bitsize::dword-1, 0, CS, true) // Code Segment
 REG_SPEC(DS, ds, triton::bitsize::qword-1, 0, DS, triton::bitsize::dword-1, 0, DS, true) // Data Segment
 REG_SPEC(ES, es, triton::bitsize::qword-1, 0, ES, triton::bitsize::dword-1, 0, ES, true) // Extra Segment
 REG_SPEC(FS, fs, triton::bitsize::qword-1, 0, FS, triton::bitsize::dword-1, 0, FS, true) // FS Segment
 REG_SPEC(GS, gs, triton::bitsize::qword-1, 0, GS, triton::bitsize::dword-1, 0, GS, true) // GS Segment
 REG_SPEC(SS, ss, triton::bitsize::qword-1, 0, SS, triton::bitsize::dword-1, 0, SS, true) // Stack Segment
-=======
-
-REG_SPEC(CS, cs, QWORD_SIZE_BIT-1, 0, CS, DWORD_SIZE_BIT-1, 0, CS, true) // Code Segment
-REG_SPEC(DS, ds, QWORD_SIZE_BIT-1, 0, DS, DWORD_SIZE_BIT-1, 0, DS, true) // Data Segment
-REG_SPEC(ES, es, QWORD_SIZE_BIT-1, 0, ES, DWORD_SIZE_BIT-1, 0, ES, true) // Extra Segment
-REG_SPEC(FS, fs, QWORD_SIZE_BIT-1, 0, FS, DWORD_SIZE_BIT-1, 0, FS, true) // FS Segment
-REG_SPEC(GS, gs, QWORD_SIZE_BIT-1, 0, GS, DWORD_SIZE_BIT-1, 0, GS, true) // GS Segment
-REG_SPEC(SS, ss, QWORD_SIZE_BIT-1, 0, SS, DWORD_SIZE_BIT-1, 0, SS, true) // Stack Segment
->>>>>>> db69c00b
 
 #undef REG_SPEC
 #undef REG_SPEC_NO_CAPSTONE
