//! \file
/*
**  Copyright (C) - Triton
**
**  This program is under the terms of the BSD License.
*/

#ifndef TRITON_X8664CPU_HPP
#define TRITON_X8664CPU_HPP

#include <set>
#include <unordered_map>
#include <vector>

#include <triton/archEnums.hpp>
#include <triton/callbacks.hpp>
#include <triton/cpuInterface.hpp>
#include <triton/dllexport.hpp>
#include <triton/externalLibs.hpp>
#include <triton/instruction.hpp>
#include <triton/memoryAccess.hpp>
#include <triton/register.hpp>
#include <triton/tritonTypes.hpp>
#include <triton/x86Specifications.hpp>



//! The Triton namespace
namespace triton {
/*!
 *  \addtogroup triton
 *  @{
 */

  //! The Architecture namespace
  namespace arch {
  /*!
   *  \ingroup triton
   *  \addtogroup arch
   *  @{
   */

    //! The x86 namespace
    namespace x86 {
    /*!
     *  \ingroup arch
     *  \addtogroup x86
     *  @{
     */

      //! \class x8664Cpu
      /*! \brief This class is used to describe the x86 (64-bits) spec. */
      class x8664Cpu : public CpuInterface, public x86Specifications {

        static const triton::arch::register_e pcId = triton::arch::ID_REG_X86_RIP;
        static const triton::arch::register_e spId = triton::arch::ID_REG_X86_RSP;

        private:
          //! Callbacks API
          triton::callbacks::Callbacks* callbacks;

          //! Capstone context
          triton::extlibs::capstone::csh handle;

          //! Copies a x8664Cpu class.
          void copy(const x8664Cpu& other);

          //! Initializes the disassembler
          void disassInit(void);

        protected:
          /*! \brief map of address -> concrete value
           *
           * \details
           * **item1**: memory address<br>
           * **item2**: concrete value
           */
          std::unordered_map<triton::uint64, triton::uint8> memory;

          //! Concrete value of rax
          triton::uint8 rax[triton::size::qword];
          //! Concrete value of rbx
          triton::uint8 rbx[triton::size::qword];
          //! Concrete value of rcx
          triton::uint8 rcx[triton::size::qword];
          //! Concrete value of rdx
          triton::uint8 rdx[triton::size::qword];
          //! Concrete value of rdi
          triton::uint8 rdi[triton::size::qword];
          //! Concrete value of rsi
          triton::uint8 rsi[triton::size::qword];
          //! Concrete value of rbp
          triton::uint8 rbp[triton::size::qword];
          //! Concrete value of rsp
          triton::uint8 rsp[triton::size::qword];
          //! Concrete value of rip
          triton::uint8 rip[triton::size::qword];
          //! Concrete value of r8
          triton::uint8 r8[triton::size::qword];
          //! Concrete value of r9
          triton::uint8 r9[triton::size::qword];
          //! Concrete value of r10
          triton::uint8 r10[triton::size::qword];
          //! Concrete value of r11
          triton::uint8 r11[triton::size::qword];
          //! Concrete value of r12
          triton::uint8 r12[triton::size::qword];
          //! Concrete value of r13
          triton::uint8 r13[triton::size::qword];
          //! Concrete value of r14
          triton::uint8 r14[triton::size::qword];
          //! Concrete value of r15
          triton::uint8 r15[triton::size::qword];
          //! Concrete value of eflags
          triton::uint8 eflags[triton::size::qword];
          //! Concrete value of mm0
<<<<<<< HEAD
          triton::uint8 mm0[triton::size::qword];
          //! Concrete value of mm1
          triton::uint8 mm1[triton::size::qword];
          //! Concrete value of mm2
          triton::uint8 mm2[triton::size::qword];
          //! Concrete value of mm3
          triton::uint8 mm3[triton::size::qword];
          //! Concrete value of mm4
          triton::uint8 mm4[triton::size::qword];
          //! Concrete value of mm5
          triton::uint8 mm5[triton::size::qword];
          //! Concrete value of mm6
          triton::uint8 mm6[triton::size::qword];
          //! Concrete value of mm7
          triton::uint8 mm7[triton::size::qword];
=======
          triton::uint8 mm0[FWORD_SIZE];
          //! Concrete value of mm1
          triton::uint8 mm1[FWORD_SIZE];
          //! Concrete value of mm2
          triton::uint8 mm2[FWORD_SIZE];
          //! Concrete value of mm3
          triton::uint8 mm3[FWORD_SIZE];
          //! Concrete value of mm4
          triton::uint8 mm4[FWORD_SIZE];
          //! Concrete value of mm5
          triton::uint8 mm5[FWORD_SIZE];
          //! Concrete value of mm6
          triton::uint8 mm6[FWORD_SIZE];
          //! Concrete value of mm7
          triton::uint8 mm7[FWORD_SIZE];
>>>>>>> db69c00b
          //! Concrete value of zmm0
          triton::uint8 zmm0[triton::size::dqqword];
          //! Concrete value of zmm1
          triton::uint8 zmm1[triton::size::dqqword];
          //! Concrete value of zmm2
          triton::uint8 zmm2[triton::size::dqqword];
          //! Concrete value of zmm3
          triton::uint8 zmm3[triton::size::dqqword];
          //! Concrete value of zmm4
          triton::uint8 zmm4[triton::size::dqqword];
          //! Concrete value of zmm5
          triton::uint8 zmm5[triton::size::dqqword];
          //! Concrete value of zmm6
          triton::uint8 zmm6[triton::size::dqqword];
          //! Concrete value of zmm7
          triton::uint8 zmm7[triton::size::dqqword];
          //! Concrete value of zmm8
          triton::uint8 zmm8[triton::size::dqqword];
          //! Concrete value of zmm9
          triton::uint8 zmm9[triton::size::dqqword];
          //! Concrete value of zmm10
          triton::uint8 zmm10[triton::size::dqqword];
          //! Concrete value of zmm11
          triton::uint8 zmm11[triton::size::dqqword];
          //! Concrete value of zmm12
          triton::uint8 zmm12[triton::size::dqqword];
          //! Concrete value of zmm13
          triton::uint8 zmm13[triton::size::dqqword];
          //! Concrete value of zmm14
          triton::uint8 zmm14[triton::size::dqqword];
          //! Concrete value of zmm15
          triton::uint8 zmm15[triton::size::dqqword];
          //! Concrete value of zmm16
          triton::uint8 zmm16[triton::size::dqqword];
          //! Concrete value of zmm17
          triton::uint8 zmm17[triton::size::dqqword];
          //! Concrete value of zmm18
          triton::uint8 zmm18[triton::size::dqqword];
          //! Concrete value of zmm19
          triton::uint8 zmm19[triton::size::dqqword];
          //! Concrete value of zmm20
          triton::uint8 zmm20[triton::size::dqqword];
          //! Concrete value of zmm21
          triton::uint8 zmm21[triton::size::dqqword];
          //! Concrete value of zmm22
          triton::uint8 zmm22[triton::size::dqqword];
          //! Concrete value of zmm23
          triton::uint8 zmm23[triton::size::dqqword];
          //! Concrete value of zmm24
          triton::uint8 zmm24[triton::size::dqqword];
          //! Concrete value of zmm25
          triton::uint8 zmm25[triton::size::dqqword];
          //! Concrete value of zmm26
          triton::uint8 zmm26[triton::size::dqqword];
          //! Concrete value of zmm27
          triton::uint8 zmm27[triton::size::dqqword];
          //! Concrete value of zmm28
          triton::uint8 zmm28[triton::size::dqqword];
          //! Concrete value of zmm29
          triton::uint8 zmm29[triton::size::dqqword];
          //! Concrete value of zmm30
          triton::uint8 zmm30[triton::size::dqqword];
          //! Concrete value of zmm31
<<<<<<< HEAD
          triton::uint8 zmm31[triton::size::dqqword];
          //! Concrete value of mxcsr
          triton::uint8 mxcsr[triton::size::qword];
=======
          triton::uint8 zmm31[DQQWORD_SIZE];
>>>>>>> db69c00b
          //! Concrete value of cr0
          triton::uint8 cr0[triton::size::qword];
          //! Concrete value of cr1
          triton::uint8 cr1[triton::size::qword];
          //! Concrete value of cr2
          triton::uint8 cr2[triton::size::qword];
          //! Concrete value of cr3
          triton::uint8 cr3[triton::size::qword];
          //! Concrete value of cr4
          triton::uint8 cr4[triton::size::qword];
          //! Concrete value of cr5
          triton::uint8 cr5[triton::size::qword];
          //! Concrete value of cr6
          triton::uint8 cr6[triton::size::qword];
          //! Concrete value of cr7
          triton::uint8 cr7[triton::size::qword];
          //! Concrete value of cr8
          triton::uint8 cr8[triton::size::qword];
          //! Concrete value of cr9
          triton::uint8 cr9[triton::size::qword];
          //! Concrete value of cr10
          triton::uint8 cr10[triton::size::qword];
          //! Concrete value of cr11
          triton::uint8 cr11[triton::size::qword];
          //! Concrete value of cr12
          triton::uint8 cr12[triton::size::qword];
          //! Concrete value of cr13
          triton::uint8 cr13[triton::size::qword];
          //! Concrete value of cr14
          triton::uint8 cr14[triton::size::qword];
          //! Concrete value of cr15
          triton::uint8 cr15[triton::size::qword];
          //! Concrete value of CS
          triton::uint8 cs[triton::size::qword];
          //! Concrete value of DS
          triton::uint8 ds[triton::size::qword];
          //! Concrete value of ES
          triton::uint8 es[triton::size::qword];
          //! Concrete value of FS
          triton::uint8 fs[triton::size::qword];
          //! Concrete value of GS
          triton::uint8 gs[triton::size::qword];
          //! Concrete value of SS
          triton::uint8 ss[triton::size::qword];
          //! Concrete value of dr0
          triton::uint8 dr0[triton::size::qword];
          //! Condete value of dr1
          triton::uint8 dr1[triton::size::qword];
          //! Condete value of dr2
          triton::uint8 dr2[triton::size::qword];
          //! Condete value of dr3
<<<<<<< HEAD
          triton::uint8 dr3[triton::size::qword];
=======
          triton::uint8 dr3[QWORD_SIZE];
          //! Condete value of dr4
          triton::uint8 dr4[QWORD_SIZE];
          //! Condete value of dr5
          triton::uint8 dr5[QWORD_SIZE];
>>>>>>> db69c00b
          //! Condete value of dr6
          triton::uint8 dr6[triton::size::qword];
          //! Condete value of dr7
<<<<<<< HEAD
          triton::uint8 dr7[triton::size::qword];
=======
          triton::uint8 dr7[QWORD_SIZE];
          //! Concrete value of the x87 FPU Control Word
          triton::uint8 fcw[WORD_SIZE];
          //! Concrete value of the x87 FPU Status Word
          triton::uint8 fsw[WORD_SIZE];
          //! Concrete value of the x87 FPU Tag Word
          triton::uint8 ftw[WORD_SIZE];
          //! Concrete value of the x87 FPU Opcode
          triton::uint8 fop[WORD_SIZE];
          //! Concrete value of the x87 FPU Instruction Pointer Offset
          triton::uint8 fip[QWORD_SIZE];
          //! Concrete value of the x87 FPU Instruction Pointer Selector
          triton::uint8 fcs[WORD_SIZE];
          //! Concrete value of the x87 FPU Instruction Operand Pointer Offset
          triton::uint8 fdp[QWORD_SIZE];
          //! Concrete value of the x87 FPU Instruction Operand Pointer Selector
          triton::uint8 fds[WORD_SIZE];
          //! Concrete value of the EFER MSR Register
          triton::uint8 efer[QWORD_SIZE];
          //! Concrete value of the SSE Register State
          triton::uint8 mxcsr[DWORD_SIZE];
          //! Concrete value of the SSE Register State Mask
          triton::uint8 mxcsr_mask[DWORD_SIZE];
>>>>>>> db69c00b

        public:
          //! Constructor.
          TRITON_EXPORT x8664Cpu(triton::callbacks::Callbacks* callbacks=nullptr);

          //! Constructor
          TRITON_EXPORT x8664Cpu(const x8664Cpu& other);

          //! Destructor.
          TRITON_EXPORT virtual ~x8664Cpu();

          //! Copies a x8664Cpu class.
          TRITON_EXPORT x8664Cpu& operator=(const x8664Cpu& other);

          //! Returns true if regId is a GRP.
          TRITON_EXPORT bool isGPR(triton::arch::register_e regId) const;

          //! Returns true if regId is a MMX register.
          TRITON_EXPORT bool isMMX(triton::arch::register_e regId) const;

          //! Returns true if regId is a SSE register.
          TRITON_EXPORT bool isSSE(triton::arch::register_e regId) const;

          //! Returns true if regId is a FPU register.
          TRITON_EXPORT bool isFPU(triton::arch::register_e regId) const;

          //! Returns true if regId is an EFER register
          TRITON_EXPORT bool isEFER(triton::arch::register_e regId) const;

          //! Returns true if regId is a AVX-256 (YMM) register.
          TRITON_EXPORT bool isAVX256(triton::arch::register_e regId) const;

          //! Returns true if regId is a AVX-512 (ZMM) register.
          TRITON_EXPORT bool isAVX512(triton::arch::register_e regId) const;

          //! Returns true if regId is a control (cr) register.
          TRITON_EXPORT bool isControl(triton::arch::register_e regId) const;

          //! Returns true if regId is a debug (dr) register.
          TRITON_EXPORT bool isDebug(triton::arch::register_e regId) const;

          //! Returns true if regId is a Segment.
          TRITON_EXPORT bool isSegment(triton::arch::register_e regId) const;

          /* Virtual pure inheritance ================================================= */
          TRITON_EXPORT bool isFlag(triton::arch::register_e regId) const;
          TRITON_EXPORT bool isRegister(triton::arch::register_e regId) const;
          TRITON_EXPORT bool isRegisterValid(triton::arch::register_e regId) const;
          TRITON_EXPORT bool isThumb(void) const;
          TRITON_EXPORT const std::unordered_map<triton::arch::register_e, const triton::arch::Register>& getAllRegisters(void) const;
          TRITON_EXPORT const triton::arch::Register& getParentRegister(const triton::arch::Register& reg) const;
          TRITON_EXPORT const triton::arch::Register& getParentRegister(triton::arch::register_e id) const;
          TRITON_EXPORT const triton::arch::Register& getProgramCounter(void) const;
          TRITON_EXPORT const triton::arch::Register& getRegister(triton::arch::register_e id) const;
          TRITON_EXPORT const triton::arch::Register& getStackPointer(void) const;
          TRITON_EXPORT std::set<const triton::arch::Register*> getParentRegisters(void) const;
          TRITON_EXPORT std::vector<triton::uint8> getConcreteMemoryAreaValue(triton::uint64 baseAddr, triton::usize size, bool execCallbacks=true) const;
          TRITON_EXPORT triton::arch::endianness_e getEndianness(void) const;
          TRITON_EXPORT triton::uint32 gprBitSize(void) const;
          TRITON_EXPORT triton::uint32 gprSize(void) const;
          TRITON_EXPORT triton::uint32 numberOfRegisters(void) const;
          TRITON_EXPORT triton::uint512 getConcreteMemoryValue(const triton::arch::MemoryAccess& mem, bool execCallbacks=true) const;
          TRITON_EXPORT triton::uint512 getConcreteRegisterValue(const triton::arch::Register& reg, bool execCallbacks=true) const;
          TRITON_EXPORT triton::uint8 getConcreteMemoryValue(triton::uint64 addr, bool execCallbacks=true) const;
          TRITON_EXPORT void clear(void);
          TRITON_EXPORT void disassembly(triton::arch::Instruction& inst) const;
          TRITON_EXPORT void setConcreteMemoryAreaValue(triton::uint64 baseAddr, const std::vector<triton::uint8>& values);
          TRITON_EXPORT void setConcreteMemoryAreaValue(triton::uint64 baseAddr, const triton::uint8* area, triton::usize size);
          TRITON_EXPORT void setConcreteMemoryValue(const triton::arch::MemoryAccess& mem, const triton::uint512& value);
          TRITON_EXPORT void setConcreteMemoryValue(triton::uint64 addr, triton::uint8 value);
          TRITON_EXPORT void setConcreteRegisterValue(const triton::arch::Register& reg, const triton::uint512& value);
          TRITON_EXPORT void setThumb(bool state);
          TRITON_EXPORT bool isConcreteMemoryValueDefined(const triton::arch::MemoryAccess& mem) const;
          TRITON_EXPORT bool isConcreteMemoryValueDefined(triton::uint64 baseAddr, triton::usize size=1) const;
          TRITON_EXPORT void clearConcreteMemoryValue(const triton::arch::MemoryAccess& mem);
          TRITON_EXPORT void clearConcreteMemoryValue(triton::uint64 baseAddr, triton::usize size=1);
          /* End of virtual pure inheritance ========================================== */
      };

    /*! @} End of x86 namespace */
    };
  /*! @} End of arch namespace */
  };
/*! @} End of triton namespace */
};

#endif /* TRITON_X8664CPU_HPP */<|MERGE_RESOLUTION|>--- conflicted
+++ resolved
@@ -114,39 +114,21 @@
           //! Concrete value of eflags
           triton::uint8 eflags[triton::size::qword];
           //! Concrete value of mm0
-<<<<<<< HEAD
-          triton::uint8 mm0[triton::size::qword];
+          triton::uint8 mm0[triton::size::fword];
           //! Concrete value of mm1
-          triton::uint8 mm1[triton::size::qword];
+          triton::uint8 mm1[triton::size::fword];
           //! Concrete value of mm2
-          triton::uint8 mm2[triton::size::qword];
+          triton::uint8 mm2[triton::size::fword];
           //! Concrete value of mm3
-          triton::uint8 mm3[triton::size::qword];
+          triton::uint8 mm3[triton::size::fword];
           //! Concrete value of mm4
-          triton::uint8 mm4[triton::size::qword];
+          triton::uint8 mm4[triton::size::fword];
           //! Concrete value of mm5
-          triton::uint8 mm5[triton::size::qword];
+          triton::uint8 mm5[triton::size::fword];
           //! Concrete value of mm6
-          triton::uint8 mm6[triton::size::qword];
+          triton::uint8 mm6[triton::size::fword];
           //! Concrete value of mm7
-          triton::uint8 mm7[triton::size::qword];
-=======
-          triton::uint8 mm0[FWORD_SIZE];
-          //! Concrete value of mm1
-          triton::uint8 mm1[FWORD_SIZE];
-          //! Concrete value of mm2
-          triton::uint8 mm2[FWORD_SIZE];
-          //! Concrete value of mm3
-          triton::uint8 mm3[FWORD_SIZE];
-          //! Concrete value of mm4
-          triton::uint8 mm4[FWORD_SIZE];
-          //! Concrete value of mm5
-          triton::uint8 mm5[FWORD_SIZE];
-          //! Concrete value of mm6
-          triton::uint8 mm6[FWORD_SIZE];
-          //! Concrete value of mm7
-          triton::uint8 mm7[FWORD_SIZE];
->>>>>>> db69c00b
+          triton::uint8 mm7[triton::size::fword];
           //! Concrete value of zmm0
           triton::uint8 zmm0[triton::size::dqqword];
           //! Concrete value of zmm1
@@ -210,13 +192,7 @@
           //! Concrete value of zmm30
           triton::uint8 zmm30[triton::size::dqqword];
           //! Concrete value of zmm31
-<<<<<<< HEAD
           triton::uint8 zmm31[triton::size::dqqword];
-          //! Concrete value of mxcsr
-          triton::uint8 mxcsr[triton::size::qword];
-=======
-          triton::uint8 zmm31[DQQWORD_SIZE];
->>>>>>> db69c00b
           //! Concrete value of cr0
           triton::uint8 cr0[triton::size::qword];
           //! Concrete value of cr1
@@ -268,45 +244,37 @@
           //! Condete value of dr2
           triton::uint8 dr2[triton::size::qword];
           //! Condete value of dr3
-<<<<<<< HEAD
           triton::uint8 dr3[triton::size::qword];
-=======
-          triton::uint8 dr3[QWORD_SIZE];
           //! Condete value of dr4
-          triton::uint8 dr4[QWORD_SIZE];
+          triton::uint8 dr4[triton::size::qword];
           //! Condete value of dr5
-          triton::uint8 dr5[QWORD_SIZE];
->>>>>>> db69c00b
+          triton::uint8 dr5[triton::size::qword];
           //! Condete value of dr6
           triton::uint8 dr6[triton::size::qword];
           //! Condete value of dr7
-<<<<<<< HEAD
           triton::uint8 dr7[triton::size::qword];
-=======
-          triton::uint8 dr7[QWORD_SIZE];
           //! Concrete value of the x87 FPU Control Word
-          triton::uint8 fcw[WORD_SIZE];
+          triton::uint8 fcw[triton::size::word];
           //! Concrete value of the x87 FPU Status Word
-          triton::uint8 fsw[WORD_SIZE];
+          triton::uint8 fsw[triton::size::word];
           //! Concrete value of the x87 FPU Tag Word
-          triton::uint8 ftw[WORD_SIZE];
+          triton::uint8 ftw[triton::size::word];
           //! Concrete value of the x87 FPU Opcode
-          triton::uint8 fop[WORD_SIZE];
+          triton::uint8 fop[triton::size::word];
           //! Concrete value of the x87 FPU Instruction Pointer Offset
-          triton::uint8 fip[QWORD_SIZE];
+          triton::uint8 fip[triton::size::qword];
           //! Concrete value of the x87 FPU Instruction Pointer Selector
-          triton::uint8 fcs[WORD_SIZE];
+          triton::uint8 fcs[triton::size::word];
           //! Concrete value of the x87 FPU Instruction Operand Pointer Offset
-          triton::uint8 fdp[QWORD_SIZE];
+          triton::uint8 fdp[triton::size::qword];
           //! Concrete value of the x87 FPU Instruction Operand Pointer Selector
-          triton::uint8 fds[WORD_SIZE];
+          triton::uint8 fds[triton::size::word];
           //! Concrete value of the EFER MSR Register
-          triton::uint8 efer[QWORD_SIZE];
+          triton::uint8 efer[triton::size::qword];
           //! Concrete value of the SSE Register State
-          triton::uint8 mxcsr[DWORD_SIZE];
+          triton::uint8 mxcsr[triton::size::dword];
           //! Concrete value of the SSE Register State Mask
-          triton::uint8 mxcsr_mask[DWORD_SIZE];
->>>>>>> db69c00b
+          triton::uint8 mxcsr_mask[triton::size::dword];
 
         public:
           //! Constructor.
