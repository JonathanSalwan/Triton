--- conflicted
+++ resolved
@@ -150,14 +150,7 @@
 
             case triton::ast::BVROL_NODE: {
               auto RHS = node->getChildren()[1];
-<<<<<<< HEAD
-              
-              std::stringstream ss;
-              ss << reinterpret_cast<triton::ast::IntegerNode*>(RHS.get())->getInteger();
-              auto rot = ss.str();
-=======
               auto rot = triton::ast::getInteger<std::string>(RHS);
->>>>>>> 8fa9a9eb
 
               this->nodes.insert({reinterpret_cast<size_t>(node.get()), "[label=\"BVROL\"];"});
               this->nodes.insert({reinterpret_cast<size_t>(RHS.get()), "[label=\"" + rot + "-bit\"];"});
@@ -166,14 +159,7 @@
 
             case triton::ast::BVROR_NODE: {
               auto RHS = node->getChildren()[1];
-<<<<<<< HEAD
-
-              std::stringstream ss;
-              ss << reinterpret_cast<triton::ast::IntegerNode*>(RHS.get())->getInteger();
-              auto rot = ss.str();
-=======
               auto rot = triton::ast::getInteger<std::string>(RHS);
->>>>>>> 8fa9a9eb
 
               this->nodes.insert({reinterpret_cast<size_t>(node.get()), "[label=\"BVROR\"];"});
               this->nodes.insert({reinterpret_cast<size_t>(RHS.get()), "[label=\"" + rot + "-bit\"];"});
@@ -306,18 +292,8 @@
             case triton::ast::EXTRACT_NODE: {
               auto nhi = node->getChildren()[0];
               auto nlo = node->getChildren()[1];
-<<<<<<< HEAD
-
-              std::stringstream ss1, ss2;
-              ss1 << reinterpret_cast<triton::ast::IntegerNode*>(nhi.get())->getInteger();
-              ss2 << reinterpret_cast<triton::ast::IntegerNode*>(nlo.get())->getInteger();
-
-              auto hi  = ss1.str();
-              auto lo  = ss2.str();
-=======
               auto hi  = triton::ast::getInteger<std::string>(nhi);
               auto lo  = triton::ast::getInteger<std::string>(nlo);
->>>>>>> 8fa9a9eb
 
               this->nodes.insert({reinterpret_cast<size_t>(nhi.get()), "[label=\"hi:" + hi + "\"];"});
               this->nodes.insert({reinterpret_cast<size_t>(nlo.get()), "[label=\"lo:" + lo + "\"];"});
@@ -384,15 +360,7 @@
 
             case triton::ast::SX_NODE: {
               auto LHS = node->getChildren()[0];
-<<<<<<< HEAD
-
-              std::stringstream ss;
-              ss << reinterpret_cast<triton::ast::IntegerNode*>(LHS.get())->getInteger();
-
-              auto sx  = ss.str();
-=======
               auto sx  = triton::ast::getInteger<std::string>(LHS);
->>>>>>> 8fa9a9eb
 
               this->nodes.insert({reinterpret_cast<size_t>(LHS.get()), "[label=\"" + sx + "-bit\"];"});
               this->nodes.insert({reinterpret_cast<size_t>(node.get()), "[label=\"SX\"];"});
@@ -401,14 +369,7 @@
 
             case triton::ast::ZX_NODE: {
               auto LHS = node->getChildren()[0];
-<<<<<<< HEAD
-
-              std::stringstream ss;
-              ss << reinterpret_cast<triton::ast::IntegerNode*>(LHS.get())->getInteger();
-              auto zx  = ss.str();
-=======
               auto zx  = triton::ast::getInteger<std::string>(LHS);
->>>>>>> 8fa9a9eb
 
               this->nodes.insert({reinterpret_cast<size_t>(LHS.get()), "[label=\"" + zx + "-bit\"];"});
               this->nodes.insert({reinterpret_cast<size_t>(node.get()), "[label=\"ZX\"];"});
