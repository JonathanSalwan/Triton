//! \file
/*
**  Copyright (C) - Triton
**
**  This program is under the terms of the BSD License.
*/

#include <cstring>
#include <new>

#include <triton/exceptions.hpp>
#include <triton/coreUtils.hpp>
#include <triton/symbolicEngine.hpp>
#include <triton/astContext.hpp>



namespace triton {
  namespace engines {
    namespace symbolic {

      SymbolicEngine::SymbolicEngine(triton::arch::Architecture* architecture,
                                     const triton::modes::SharedModes& modes,
                                     const triton::ast::SharedAstContext& astCtxt,
                                     triton::callbacks::Callbacks* callbacks)
        : triton::engines::symbolic::SymbolicSimplification(callbacks),
          triton::engines::symbolic::PathManager(modes, astCtxt),
          astCtxt(astCtxt),
          modes(modes) {

        if (architecture == nullptr) {
          throw triton::exceptions::SymbolicEngine("SymbolicEngine::SymbolicEngine(): The architecture pointer must be valid.");
        }

        this->architecture      = architecture;
        this->callbacks         = callbacks;
        this->enableFlag        = true;
        this->numberOfRegisters = this->architecture->numberOfRegisters();
        this->uniqueSymExprId   = 0;
        this->uniqueSymVarId    = 0;

        this->symbolicReg.resize(this->numberOfRegisters);
      }


      SymbolicEngine::SymbolicEngine(const SymbolicEngine& other)
        : triton::engines::symbolic::SymbolicSimplification(other),
          triton::engines::symbolic::PathManager(other),
          astCtxt(other.astCtxt),
          modes(other.modes) {

        this->alignedMemoryReference      = other.alignedMemoryReference;
        this->architecture                = other.architecture;
        this->callbacks                   = other.callbacks;
        this->enableFlag                  = other.enableFlag;
        this->memoryReference             = other.memoryReference;
        this->numberOfRegisters           = other.numberOfRegisters;
        this->symbolicExpressions         = other.symbolicExpressions;
        this->symbolicReg                 = other.symbolicReg;
        this->symbolicVariables           = other.symbolicVariables;
        this->uniqueSymExprId             = other.uniqueSymExprId;
        this->uniqueSymVarId              = other.uniqueSymVarId;
      }


      SymbolicEngine::~SymbolicEngine() {
        /* See #828: Release ownership before calling container destructor */
        this->memoryReference.clear();
        this->symbolicReg.clear();
      }


      SymbolicEngine& SymbolicEngine::operator=(const SymbolicEngine& other) {
        triton::engines::symbolic::SymbolicSimplification::operator=(other);
        triton::engines::symbolic::PathManager::operator=(other);

        this->alignedMemoryReference      = other.alignedMemoryReference;
        this->architecture                = other.architecture;
        this->astCtxt                     = other.astCtxt;
        this->callbacks                   = other.callbacks;
        this->enableFlag                  = other.enableFlag;
        this->memoryReference             = other.memoryReference;
        this->modes                       = other.modes;
        this->numberOfRegisters           = other.numberOfRegisters;
        this->symbolicExpressions         = other.symbolicExpressions;
        this->symbolicReg                 = other.symbolicReg;
        this->symbolicVariables           = other.symbolicVariables;
        this->uniqueSymExprId             = other.uniqueSymExprId;
        this->uniqueSymVarId              = other.uniqueSymVarId;

        return *this;
      }


      /*
       * Concretize a register. If the register is setup as nullptr, the next assignment
       * will be over the concretization. This method must be called before symbolic
       * processing.
       */
      void SymbolicEngine::concretizeRegister(const triton::arch::Register& reg) {
        triton::arch::register_e parentId = reg.getParent();

        if (this->architecture->isRegisterValid(parentId)) {
          this->symbolicReg[parentId] = nullptr;
        }
      }


      /* Same as concretizeRegister but with all registers */
      void SymbolicEngine::concretizeAllRegister(void) {
        for (triton::uint32 i = 0; i < this->numberOfRegisters; i++) {
          this->symbolicReg[i] = nullptr;
        }
      }


      /*
       * Concretize a memory. If the memory is not found into the map, the next
       * assignment will be over the concretization. This method must be called
       * before symbolic processing.
       */
      void SymbolicEngine::concretizeMemory(const triton::arch::MemoryAccess& mem) {
        triton::uint64 addr = mem.getAddress();
        triton::uint32 size = mem.getSize();

        for (triton::uint32 index = 0; index < size; index++) {
          this->concretizeMemory(addr+index);
        }
      }


      /*
       * Concretize a memory. If the memory is not found into the map, the next
       * assignment will be over the concretization. This method must be called
       * before symbolic processing.
       */
      void SymbolicEngine::concretizeMemory(triton::uint64 addr) {
        this->memoryReference.erase(addr);
        this->removeAlignedMemory(addr, triton::size::byte);
      }


      /* Same as concretizeMemory but with all address memory */
      void SymbolicEngine::concretizeAllMemory(void) {
        this->memoryReference.clear();
        this->alignedMemoryReference.clear();
      }


      /* Gets an aligned entry. */
      inline SharedSymbolicExpression SymbolicEngine::getAlignedMemory(triton::uint64 address, triton::uint32 size) {
        return this->alignedMemoryReference[std::make_pair(address, size)].lock();
      }


      /* Checks if the aligned memory is recored. */
      bool SymbolicEngine::isAlignedMemory(triton::uint64 address, triton::uint32 size) {
        if (this->alignedMemoryReference.find(std::make_pair(address, size)) != this->alignedMemoryReference.end()) {
          /* Also check if the symbolic expression is alive */
          if (this->alignedMemoryReference[std::make_pair(address, size)].lock()) {
            return true;
          }
          /* Also check if the symbolic expression is alive */
          else {
            this->removeAlignedMemory(address, size);
          }
        }
        return false;
      }


      /* Adds an aligned memory */
      void SymbolicEngine::addAlignedMemory(triton::uint64 address, triton::uint32 size, const SharedSymbolicExpression& expr) {
        this->removeAlignedMemory(address, size);
        if (!(this->modes->isModeEnabled(triton::modes::ONLY_ON_SYMBOLIZED) && expr->getAst()->isSymbolized() == false)) {
          this->alignedMemoryReference[std::make_pair(address, size)] = expr;
        }
      }


      /* Removes an aligned memory */
      void SymbolicEngine::removeAlignedMemory(triton::uint64 address, triton::uint32 size) {
        /* Remove overloaded positive ranges */
        for (triton::uint32 index = 0; index < size; index++) {
<<<<<<< HEAD
          this->alignedMemoryReference.erase(std::make_pair(address+index, triton::size::byte));
          this->alignedMemoryReference.erase(std::make_pair(address+index, triton::size::word));
          this->alignedMemoryReference.erase(std::make_pair(address+index, triton::size::dword));
          this->alignedMemoryReference.erase(std::make_pair(address+index, triton::size::qword));
          this->alignedMemoryReference.erase(std::make_pair(address+index, triton::size::dqword));
          this->alignedMemoryReference.erase(std::make_pair(address+index, triton::size::qqword));
          this->alignedMemoryReference.erase(std::make_pair(address+index, triton::size::dqqword));
        }

        /* Remove overloaded negative ranges */
        for (triton::uint32 index = 1; index < triton::size::dqqword; index++) {
          if (index < triton::size::word)    this->alignedMemoryReference.erase(std::make_pair(address-index, triton::size::word));
          if (index < triton::size::dword)   this->alignedMemoryReference.erase(std::make_pair(address-index, triton::size::dword));
          if (index < triton::size::qword)   this->alignedMemoryReference.erase(std::make_pair(address-index, triton::size::qword));
          if (index < triton::size::dqword)  this->alignedMemoryReference.erase(std::make_pair(address-index, triton::size::dqword));
          if (index < triton::size::qqword)  this->alignedMemoryReference.erase(std::make_pair(address-index, triton::size::qqword));
          if (index < triton::size::dqqword) this->alignedMemoryReference.erase(std::make_pair(address-index, triton::size::dqqword));
=======
          this->alignedMemoryReference.erase(std::make_pair(address+index, BYTE_SIZE));
          this->alignedMemoryReference.erase(std::make_pair(address+index, WORD_SIZE));
          this->alignedMemoryReference.erase(std::make_pair(address+index, DWORD_SIZE));
          this->alignedMemoryReference.erase(std::make_pair(address+index, QWORD_SIZE));
          this->alignedMemoryReference.erase(std::make_pair(address+index, FWORD_SIZE));
          this->alignedMemoryReference.erase(std::make_pair(address+index, DQWORD_SIZE));
          this->alignedMemoryReference.erase(std::make_pair(address+index, QQWORD_SIZE));
          this->alignedMemoryReference.erase(std::make_pair(address+index, DQQWORD_SIZE));
        }

        /* Remove overloaded negative ranges */
        for (triton::uint32 index = 1; index < DQQWORD_SIZE; index++) {
          if (index < WORD_SIZE)    this->alignedMemoryReference.erase(std::make_pair(address-index, WORD_SIZE));
          if (index < DWORD_SIZE)   this->alignedMemoryReference.erase(std::make_pair(address-index, DWORD_SIZE));
          if (index < QWORD_SIZE)   this->alignedMemoryReference.erase(std::make_pair(address-index, QWORD_SIZE));
          if (index < FWORD_SIZE)   this->alignedMemoryReference.erase(std::make_pair(address-index, FWORD_SIZE));
          if (index < DQWORD_SIZE)  this->alignedMemoryReference.erase(std::make_pair(address-index, DQWORD_SIZE));
          if (index < QQWORD_SIZE)  this->alignedMemoryReference.erase(std::make_pair(address-index, QQWORD_SIZE));
          if (index < DQQWORD_SIZE) this->alignedMemoryReference.erase(std::make_pair(address-index, DQQWORD_SIZE));
>>>>>>> db69c00b
        }
      }


      /* Returns the reference memory if it's referenced otherwise returns nullptr */
      SharedSymbolicExpression SymbolicEngine::getSymbolicMemory(triton::uint64 addr) const {
        auto it = this->memoryReference.find(addr);
        if (it != this->memoryReference.end()) {
          return it->second;
        }
        return nullptr;
      }


      /* Returns the symbolic variable otherwise raises an exception */
      SharedSymbolicVariable SymbolicEngine::getSymbolicVariable(triton::usize symVarId) const {
        auto it = this->symbolicVariables.find(symVarId);
        if (it == this->symbolicVariables.end()) {
          throw triton::exceptions::SymbolicEngine("SymbolicEngine::getSymbolicVariable(): Unregistred symbolic variable.");
        }

        if (auto node = it->second.lock()) {
          return node;
        }

        throw triton::exceptions::SymbolicEngine("SymbolicEngine::getSymbolicVariable(): This symbolic variable is dead.");
      }


      /* Returns the symbolic variable otherwise returns nullptr */
      SharedSymbolicVariable SymbolicEngine::getSymbolicVariable(const std::string& symVarName) const {
        /*
         * FIXME: When there is a ton of symvar, this loop takes a while to go through.
         *        What about adding two maps {id:symvar} and {string:symvar}? See #648.
         */
        for (auto& sv: this->symbolicVariables) {
          if (auto symVar = sv.second.lock()) {
            if (symVar->getName() == symVarName) {
              return symVar;
            }
          }
        }
        throw triton::exceptions::SymbolicEngine("SymbolicEngine::getSymbolicVariable(): Unregistred or dead symbolic variable.");
      }


      /* Returns all symbolic variables */
      std::unordered_map<triton::usize, SharedSymbolicVariable> SymbolicEngine::getSymbolicVariables(void) const {
        // Copy and clean up dead weak ref
        std::unordered_map<triton::usize, SharedSymbolicVariable> ret;
        std::vector<triton::usize> toRemove;

        for (auto& kv : this->symbolicVariables) {
          if (auto sp = kv.second.lock()) {
            ret[kv.first] = sp;
          } else {
            toRemove.push_back(kv.first);
          }
        }

        for (triton::usize id : toRemove) {
          this->symbolicVariables.erase(id);
        }

        return ret;
      }


      void SymbolicEngine::setImplicitReadRegisterFromEffectiveAddress(triton::arch::Instruction& inst, const triton::arch::MemoryAccess& mem) {
        /* Set implicit read of the base register (LEA) */
        if (this->architecture->isRegisterValid(mem.getConstBaseRegister())) {
          (void)this->getRegisterAst(inst, mem.getConstBaseRegister());
        }

        /* Set implicit read of the index register (LEA) */
        if (this->architecture->isRegisterValid(mem.getConstIndexRegister())) {
          (void)this->getRegisterAst(inst, mem.getConstIndexRegister());
        }
      }


      /* Returns the shared symbolic expression corresponding to the register */
      const SharedSymbolicExpression& SymbolicEngine::getSymbolicRegister(const triton::arch::Register& reg) const {
        triton::arch::register_e parentId = reg.getParent();

        if (this->architecture->isRegisterValid(parentId)) {
          return this->symbolicReg.at(parentId);
        }

        throw triton::exceptions::SymbolicEngine("SymbolicEngine::getSymbolicRegister(): Invalid Register");
      }


      /* Returns the symbolic address value */
      triton::uint8 SymbolicEngine::getSymbolicMemoryValue(triton::uint64 address) {
        triton::arch::MemoryAccess mem(address, triton::size::byte);
        return this->getSymbolicMemoryValue(mem).convert_to<triton::uint8>();
      }


      /* Returns the symbolic memory value */
      triton::uint512 SymbolicEngine::getSymbolicMemoryValue(const triton::arch::MemoryAccess& mem) {
        const triton::ast::SharedAbstractNode& node = this->getMemoryAst(mem);
        return node->evaluate();
      }


      /* Returns the symbolic values of a memory area */
      std::vector<triton::uint8> SymbolicEngine::getSymbolicMemoryAreaValue(triton::uint64 baseAddr, triton::usize size) {
        std::vector<triton::uint8> area;

        area.reserve(size);
        for (triton::usize index = 0; index < size; index++) {
          area.push_back(this->getSymbolicMemoryValue(baseAddr + index));
        }

        return area;
      }


      /* Returns the symbolic register value */
      triton::uint512 SymbolicEngine::getSymbolicRegisterValue(const triton::arch::Register& reg) {
        return this->getRegisterAst(reg)->evaluate();
      }


      /* Creates a new symbolic expression */
      /* Get an unique id.
       * Mainly used when a new symbolic expression is created */
      triton::usize SymbolicEngine::getUniqueSymExprId(void) {
        return this->uniqueSymExprId++;
      }


      /* Creates a new symbolic variable */
      /* Get an unique id.
       * Mainly used when a new symbolic variable is created */
      triton::usize SymbolicEngine::getUniqueSymVarId(void) {
        return this->uniqueSymVarId++;
      }


      /* Creates a new symbolic expression with comment */
      SharedSymbolicExpression SymbolicEngine::newSymbolicExpression(const triton::ast::SharedAbstractNode& node, triton::engines::symbolic::expression_e type, const std::string& comment) {
        /* Each symbolic expression must have an unique id */
        triton::usize id = this->getUniqueSymExprId();

        /* Performes transformation if there are rules recorded */
        const triton::ast::SharedAbstractNode& snode = this->processSimplification(node);

        /* Allocates the new shared symbolic expression */
        SharedSymbolicExpression expr = std::make_shared<SymbolicExpression>(snode, id, type, comment);
        if (expr == nullptr) {
          throw triton::exceptions::SymbolicEngine("SymbolicEngine::newSymbolicExpression(): not enough memory");
        }

        /* Save and returns the new shared symbolic expression */
        this->symbolicExpressions[id] = expr;
        return expr;
      }


      /* Removes the symbolic expression corresponding to the id */
      void SymbolicEngine::removeSymbolicExpression(const SharedSymbolicExpression& expr) {
        if (this->symbolicExpressions.find(expr->getId()) != this->symbolicExpressions.end()) {
          /* Concretize memory */
          if (expr->getType() == MEMORY_EXPRESSION) {
            const auto& mem = expr->getOriginMemory();
            this->concretizeMemory(mem);
          }

          /* Concretize register */
          else if (expr->getType() == REGISTER_EXPRESSION) {
            const auto& reg = expr->getOriginRegister();
            this->concretizeRegister(reg);
          }

          /* Delete and remove the pointer */
          this->symbolicExpressions.erase(expr->getId());
        }
      }


      /* Gets the shared symbolic expression from a symbolic id */
      SharedSymbolicExpression SymbolicEngine::getSymbolicExpression(triton::usize symExprId) const {
        auto it = this->symbolicExpressions.find(symExprId);
        if (it == this->symbolicExpressions.end()) {
          throw triton::exceptions::SymbolicEngine("SymbolicEngine::getSymbolicExpression(): symbolic expression id not found");
        }

        if (auto sp = it->second.lock()) {
          return sp;
        }

        this->symbolicExpressions.erase(symExprId);
        throw triton::exceptions::SymbolicEngine("SymbolicEngine::getSymbolicExpression(): symbolic expression is not available anymore");
      }


      /* Returns all symbolic expressions */
      std::unordered_map<triton::usize, SharedSymbolicExpression> SymbolicEngine::getSymbolicExpressions(void) const {
        // Copy and clean up dead weak ref
        std::unordered_map<triton::usize, SharedSymbolicExpression> ret;
        std::vector<triton::usize> toRemove;

        for (auto& kv : this->symbolicExpressions) {
          if (auto sp = kv.second.lock()) {
            ret[kv.first] = sp;
          } else {
            toRemove.push_back(kv.first);
          }
        }

        for (auto id : toRemove)
          this->symbolicExpressions.erase(id);

        return ret;
      }


      /* Slices all expressions from a given one */
      std::unordered_map<triton::usize, SharedSymbolicExpression> SymbolicEngine::sliceExpressions(const SharedSymbolicExpression& expr) {
        std::unordered_map<triton::usize, SharedSymbolicExpression> exprs;

        if (expr == nullptr) {
          throw triton::exceptions::SymbolicEngine("SymbolicEngine::sliceExpressions(): expr cannot be null.");
        }

        exprs[expr->getId()] = expr;

        auto worklist = triton::ast::childrenExtraction(expr->getAst(), true /* unroll */, false /* revert */);
        for (auto&& n : worklist) {
          if (n->getType() == triton::ast::REFERENCE_NODE) {
            auto expr  = reinterpret_cast<triton::ast::ReferenceNode*>(n.get())->getSymbolicExpression();
            auto eid   = expr->getId();
            exprs[eid] = expr;
          }
        }

        return exprs;
      }


      /* Returns a list which contains all tainted expressions */
      std::vector<SharedSymbolicExpression> SymbolicEngine::getTaintedSymbolicExpressions(void) const {
        std::vector<SharedSymbolicExpression> taintedExprs;
        std::vector<triton::usize> invalidSymExpr;

        for (auto it = this->symbolicExpressions.begin(); it != this->symbolicExpressions.end(); it++) {
          if (auto sp = it->second.lock()) {
            if (sp->isTainted) {
              taintedExprs.push_back(sp);
            }
          } else {
            invalidSymExpr.push_back(it->first);
          }
        }

        for (auto id : invalidSymExpr) {
          this->symbolicExpressions.erase(id);
        }

        return taintedExprs;
      }


      /* Returns the map of symbolic registers defined */
      std::unordered_map<triton::arch::register_e, SharedSymbolicExpression> SymbolicEngine::getSymbolicRegisters(void) const {
        std::unordered_map<triton::arch::register_e, SharedSymbolicExpression> ret;

        for (triton::uint32 it = 0; it < this->numberOfRegisters; it++) {
          if (this->symbolicReg[it] != nullptr) {
            ret[triton::arch::register_e(it)] = this->symbolicReg[it];
          }
        }

        return ret;
      }


      /* Returns the map of symbolic memory defined */
      const std::unordered_map<triton::uint64, SharedSymbolicExpression>& SymbolicEngine::getSymbolicMemory(void) const {
        return this->memoryReference;
      }


      /*
       * Converts an expression id to a symbolic variable.
       * e.g:
       * #43 = (_ bv10 8)
       * symbolizeExpression(43, 8)
       * #43 = SymVar_4
       */
      SharedSymbolicVariable SymbolicEngine::symbolizeExpression(triton::usize exprId, triton::uint32 symVarSize, const std::string& symVarAlias) {
        const SharedSymbolicExpression& expression = this->getSymbolicExpression(exprId);
        const SharedSymbolicVariable& symVar       = this->newSymbolicVariable(UNDEFINED_VARIABLE, 0, symVarSize, symVarAlias);
        const triton::ast::SharedAbstractNode& tmp = this->astCtxt->variable(symVar);

        if (expression->getAst()) {
           this->setConcreteVariableValue(symVar, expression->getAst()->evaluate());
        }

        expression->setAst(tmp);

        return symVar;
      }


      /* The memory size is used to define the symbolic variable's size. */
      SharedSymbolicVariable SymbolicEngine::symbolizeMemory(const triton::arch::MemoryAccess& mem, const std::string& symVarAlias) {
        triton::uint64 memAddr    = mem.getAddress();
        triton::uint32 symVarSize = mem.getSize();
        triton::uint512 cv        = this->architecture->getConcreteMemoryValue(mem);

        /* First we create a symbolic variable */
        const SharedSymbolicVariable& symVar = this->newSymbolicVariable(MEMORY_VARIABLE, memAddr, symVarSize * bitsize::byte, symVarAlias);

        /* Create the AST node */
        const triton::ast::SharedAbstractNode& symVarNode = this->astCtxt->variable(symVar);

        /* Setup the concrete value to the symbolic variable */
        this->setConcreteVariableValue(symVar, cv);

        /* Record the aligned symbolic variable for a symbolic optimization */
        if (this->modes->isModeEnabled(triton::modes::ALIGNED_MEMORY)) {
          const SharedSymbolicExpression& se = this->newSymbolicExpression(symVarNode, MEMORY_EXPRESSION, "aligned Byte reference");
          se->setOriginMemory(mem);
          this->addAlignedMemory(memAddr, symVarSize, se);
        }

        /*  Split expression in bytes */
        for (triton::sint32 index = symVarSize-1; index >= 0; index--) {
          triton::uint32 high = ((bitsize::byte * (index + 1)) - 1);
          triton::uint32 low  = ((bitsize::byte * (index + 1)) - bitsize::byte);

          /* Isolate the good part of the symbolic variable */
          const triton::ast::SharedAbstractNode& tmp = this->astCtxt->extract(high, low, symVarNode);

          /* Create a new symbolic expression containing the symbolic variable */
          const SharedSymbolicExpression& se = this->newSymbolicExpression(tmp, MEMORY_EXPRESSION, "Byte reference");
          se->setOriginMemory(triton::arch::MemoryAccess(memAddr+index, triton::size::byte));

          /* Assign the symbolic expression to the memory cell */
          this->addMemoryReference(memAddr+index, se);
        }

        return symVar;
      }


      SharedSymbolicVariable SymbolicEngine::symbolizeRegister(const triton::arch::Register& reg, const std::string& symVarAlias) {
        const triton::arch::Register& parent  = this->architecture->getRegister(reg.getParent());
        triton::uint32 symVarSize             = reg.getBitSize();
        triton::uint512 cv                    = this->architecture->getConcreteRegisterValue(reg);

        if (!this->architecture->isRegisterValid(parent.getId()))
          throw triton::exceptions::SymbolicEngine("SymbolicEngine::symbolizeRegister(): Invalid register id");

        if (reg.isMutable() == false)
          throw triton::exceptions::SymbolicEngine("SymbolicEngine::symbolizeRegister(): This register is immutable");

        /* Create the symbolic variable */
        const SharedSymbolicVariable& symVar = this->newSymbolicVariable(REGISTER_VARIABLE, reg.getId(), symVarSize, symVarAlias);

        /* Create the AST node */
        const triton::ast::SharedAbstractNode& tmp = this->insertSubRegisterInParent(reg, this->astCtxt->variable(symVar), false);

        /* Setup the concrete value to the symbolic variable */
        this->setConcreteVariableValue(symVar, cv);

        /* Create a new symbolic expression containing the symbolic variable */
        const SharedSymbolicExpression& se = this->newSymbolicExpression(tmp, REGISTER_EXPRESSION);

        /* Assign the symbolic expression to the register */
        this->assignSymbolicExpressionToRegister(se, parent);

        return symVar;
      }


      /* Adds a new symbolic variable */
      SharedSymbolicVariable SymbolicEngine::newSymbolicVariable(triton::engines::symbolic::variable_e type, triton::uint64 origin, triton::uint32 size, const std::string& alias) {
        triton::usize uniqueId = this->getUniqueSymVarId();

        SharedSymbolicVariable symVar = std::make_shared<SymbolicVariable>(type, origin, uniqueId, size, alias);
        if (symVar == nullptr) {
          throw triton::exceptions::SymbolicEngine("SymbolicEngine::newSymbolicVariable(): Cannot allocate a new symbolic variable");
        }

        this->symbolicVariables[uniqueId] = symVar;
        return symVar;
      }


      /* Returns the AST corresponding to the operand. */
      triton::ast::SharedAbstractNode SymbolicEngine::getOperandAst(const triton::arch::OperandWrapper& op) {
        switch (op.getType()) {
          case triton::arch::OP_IMM: return this->getImmediateAst(op.getConstImmediate());
          case triton::arch::OP_MEM: return this->getMemoryAst(op.getConstMemory());
          case triton::arch::OP_REG: return this->getRegisterAst(op.getConstRegister());
          default:
            throw triton::exceptions::SymbolicEngine("SymbolicEngine::getOperandAst(): Invalid operand.");
        }
      }


      /* Returns the AST corresponding to the operand. */
      triton::ast::SharedAbstractNode SymbolicEngine::getOperandAst(triton::arch::Instruction& inst, const triton::arch::OperandWrapper& op) {
        switch (op.getType()) {
          case triton::arch::OP_IMM: return this->getImmediateAst(inst, op.getConstImmediate());
          case triton::arch::OP_MEM: return this->getMemoryAst(inst, op.getConstMemory());
          case triton::arch::OP_REG: return this->getRegisterAst(inst, op.getConstRegister());
          default:
            throw triton::exceptions::SymbolicEngine("SymbolicEngine::getOperandAst(): Invalid operand.");
        }
      }


      triton::ast::SharedAbstractNode SymbolicEngine::getShiftAst(const triton::arch::arm::ArmOperandProperties& shift, const triton::ast::SharedAbstractNode& node) {
        auto imm = shift.getShiftImmediate();
        auto reg = shift.getShiftRegister();

        switch (shift.getShiftType()) {
          case triton::arch::arm::ID_SHIFT_ASR:
            return this->astCtxt->bvashr(node, this->astCtxt->bv(imm, node->getBitvectorSize()));

          case triton::arch::arm::ID_SHIFT_LSL:
            return this->astCtxt->bvshl(node, this->astCtxt->bv(imm, node->getBitvectorSize()));

          case triton::arch::arm::ID_SHIFT_LSR:
            return this->astCtxt->bvlshr(node, this->astCtxt->bv(imm, node->getBitvectorSize()));

          case triton::arch::arm::ID_SHIFT_ROR:
            return this->astCtxt->bvror(node, this->astCtxt->bv(imm, node->getBitvectorSize()));

          case triton::arch::arm::ID_SHIFT_RRX: /* Arm32 only. */
            return this->astCtxt->extract(
                      node->getBitvectorSize(),
                      1,
                      this->astCtxt->bvror(
                        this->astCtxt->concat(
                          node,
                          this->getRegisterAst(this->architecture->getRegister(triton::arch::ID_REG_ARM32_C))
                        ),
                        1
                      )
                    );

          case triton::arch::arm::ID_SHIFT_ASR_REG: /* Arm32 only. */
            return this->astCtxt->bvashr(
                      node,
                      this->astCtxt->zx(
                        this->architecture->getRegister(reg).getBitSize() - 8,
                        this->astCtxt->extract(
                          7,
                          0,
                          this->getRegisterAst(this->architecture->getRegister(reg))
                        )
                      )
                    );

          case triton::arch::arm::ID_SHIFT_LSL_REG: /* Arm32 only. */
            return this->astCtxt->bvshl(
                      node,
                      this->astCtxt->zx(
                        this->architecture->getRegister(reg).getBitSize() - 8,
                        this->astCtxt->extract(
                          7,
                          0,
                          this->getRegisterAst(this->architecture->getRegister(reg))
                        )
                      )
                    );

          case triton::arch::arm::ID_SHIFT_LSR_REG: /* Arm32 only. */
            return this->astCtxt->bvlshr(
                      node,
                      this->astCtxt->zx(
                        this->architecture->getRegister(reg).getBitSize() - 8,
                        this->astCtxt->extract(
                          7,
                          0,
                          this->getRegisterAst(this->architecture->getRegister(reg))
                        )
                      )
                    );

          case triton::arch::arm::ID_SHIFT_ROR_REG: /* Arm32 only. */
            return this->astCtxt->bvror(
                      node,
                      this->astCtxt->zx(
                        this->architecture->getRegister(reg).getBitSize() - 8,
                        this->astCtxt->extract(
                          7,
                          0,
                          this->getRegisterAst(this->architecture->getRegister(reg))
                        )
                      )
                    );

          case triton::arch::arm::ID_SHIFT_RRX_REG:
            /* NOTE: Capstone considers this as a viable shift operand but
             * according to the ARM manual this is not possible.
             */
            throw triton::exceptions::SymbolicEngine("SymbolicEngine::getShiftAst(): ID_SHIFT_RRX_REG is an invalid shift operand.");

          default:
            throw triton::exceptions::SymbolicEngine("SymbolicEngine::getShiftAst(): Invalid shift operand.");
        }
      }


      triton::ast::SharedAbstractNode SymbolicEngine::getExtendAst(const triton::arch::arm::ArmOperandProperties& extend, const triton::ast::SharedAbstractNode& node) {
        triton::uint32 size = extend.getExtendSize();

        switch (extend.getExtendType()) {
          case triton::arch::arm::ID_EXTEND_UXTB:
            return this->astCtxt->zx(size, this->astCtxt->extract(7, 0, node));

          case triton::arch::arm::ID_EXTEND_UXTH:
            return this->astCtxt->zx(size, this->astCtxt->extract(15, 0, node));

          case triton::arch::arm::ID_EXTEND_UXTW:
            return this->astCtxt->zx(size, this->astCtxt->extract(31, 0, node));

          case triton::arch::arm::ID_EXTEND_UXTX:
            return this->astCtxt->zx(size, this->astCtxt->extract(63, 0, node));

          case triton::arch::arm::ID_EXTEND_SXTB:
            return this->astCtxt->sx(size, this->astCtxt->extract(7, 0, node));

          case triton::arch::arm::ID_EXTEND_SXTH:
            return this->astCtxt->sx(size, this->astCtxt->extract(15, 0, node));

          case triton::arch::arm::ID_EXTEND_SXTW:
            return this->astCtxt->sx(size, this->astCtxt->extract(31, 0, node));

          case triton::arch::arm::ID_EXTEND_SXTX:
            return this->astCtxt->sx(size, this->astCtxt->extract(63, 0, node));

          default:
            throw triton::exceptions::SymbolicEngine("SymbolicEngine::getExtendAst(): Invalid extend operand.");
        }
      }


      /* Returns the AST corresponding to the immediate */
      triton::ast::SharedAbstractNode SymbolicEngine::getImmediateAst(const triton::arch::Immediate& imm) {
        triton::ast::SharedAbstractNode node = this->astCtxt->bv(imm.getValue(), imm.getBitSize());

        /* Shift AST if it's a shift operand */
        if (imm.getShiftType() != triton::arch::arm::ID_SHIFT_INVALID) {
          return this->getShiftAst(static_cast<const triton::arch::arm::ArmOperandProperties>(imm), node);
        }

        return node;
      }


      /* Returns the AST corresponding to the immediate and defines the immediate as input of the instruction */
      triton::ast::SharedAbstractNode SymbolicEngine::getImmediateAst(triton::arch::Instruction& inst, const triton::arch::Immediate& imm) {
        triton::ast::SharedAbstractNode node = this->getImmediateAst(imm);
        inst.setReadImmediate(imm, node);
        return node;
      }


      /* Returns the AST corresponding to the memory */
      triton::ast::SharedAbstractNode SymbolicEngine::getMemoryAst(const triton::arch::MemoryAccess& mem) {
        std::vector<triton::ast::SharedAbstractNode> opVec;

        triton::ast::SharedAbstractNode tmp       = nullptr;
        triton::uint64 address                    = mem.getAddress();
        triton::uint32 size                       = mem.getSize();
        triton::uint8 concreteValue[triton::size::dqqword] = {0};
        triton::uint512 value                     = this->architecture->getConcreteMemoryValue(mem);

        triton::utils::fromUintToBuffer(value, concreteValue);

        /*
         * Symbolic optimization
         * If the memory access is aligned, don't split the memory.
         */
        if (this->modes->isModeEnabled(triton::modes::ALIGNED_MEMORY) && this->isAlignedMemory(address, size)) {
          triton::ast::SharedAbstractNode anode = this->getAlignedMemory(address, size)->getAst();
          return anode;
        }

        /* If the memory access is 1 byte long, just return the appropriate 8-bit vector */
        if (size == 1) {
          const SharedSymbolicExpression& symMem = this->getSymbolicMemory(address);
          if (symMem) return this->astCtxt->reference(symMem);
          else        return this->astCtxt->bv(concreteValue[size - 1], bitsize::byte);
        }

        /* If the memory access is more than 1 byte long, concatenate each memory cell */
        opVec.reserve(size);
        while (size) {
          const SharedSymbolicExpression& symMem = this->getSymbolicMemory(address + size - 1);
          if (symMem) opVec.push_back(this->astCtxt->reference(symMem));
          else        opVec.push_back(this->astCtxt->bv(concreteValue[size - 1], bitsize::byte));
          size--;
        }
        return this->astCtxt->concat(opVec);
      }


      /* Returns the AST corresponding to the memory and defines the memory as input of the instruction */
      triton::ast::SharedAbstractNode SymbolicEngine::getMemoryAst(triton::arch::Instruction& inst, const triton::arch::MemoryAccess& mem) {
        triton::ast::SharedAbstractNode node = this->getMemoryAst(mem);

        /* Set load access */
        inst.setLoadAccess(mem, node);

        /* Set implicit read of the base and index registers from an effective address */
        this->setImplicitReadRegisterFromEffectiveAddress(inst, mem);

        return node;
      }


      /* Returns the AST corresponding to the register */
      triton::ast::SharedAbstractNode SymbolicEngine::getRegisterAst(const triton::arch::Register& reg) {
        triton::ast::SharedAbstractNode node = nullptr;
        triton::uint32 bvSize                = reg.getBitSize();
        triton::uint32 high                  = reg.getHigh();
        triton::uint32 low                   = reg.getLow();
        triton::uint512 value                = this->architecture->getConcreteRegisterValue(reg);

        /* Check if the register is already symbolic */
        const SharedSymbolicExpression& symReg = this->getSymbolicRegister(reg);
        if (symReg) node = this->astCtxt->extract(high, low, this->astCtxt->reference(symReg));
        else        node = this->astCtxt->bv(value, bvSize);

        /* extend AST if it's a extend operand (mainly used for AArch64) */
        if (reg.getExtendType() != triton::arch::arm::ID_EXTEND_INVALID) {
          return this->getExtendAst(static_cast<const triton::arch::arm::ArmOperandProperties>(reg), node);
        }

        /* Shift AST if it's a shift operand (mainly used for Arm) */
        if (reg.getShiftType() != triton::arch::arm::ID_SHIFT_INVALID) {
          return this->getShiftAst(static_cast<const triton::arch::arm::ArmOperandProperties>(reg), node);
        }

        return node;
      }


      /* Returns the AST corresponding to the register and defines the register as input of the instruction */
      triton::ast::SharedAbstractNode SymbolicEngine::getRegisterAst(triton::arch::Instruction& inst, const triton::arch::Register& reg) {
        triton::ast::SharedAbstractNode node = this->getRegisterAst(reg);
        inst.setReadRegister(reg, node);
        return node;
      }


      /* Returns the new symbolic abstract expression and links this expression to the instruction. */
      const SharedSymbolicExpression& SymbolicEngine::createSymbolicExpression(triton::arch::Instruction& inst, const triton::ast::SharedAbstractNode& node, const triton::arch::OperandWrapper& dst, const std::string& comment) {
        switch (dst.getType()) {
          case triton::arch::OP_MEM: return this->createSymbolicMemoryExpression(inst, node, dst.getConstMemory(), comment);
          case triton::arch::OP_REG: return this->createSymbolicRegisterExpression(inst, node, dst.getConstRegister(), comment);
          default:
            throw triton::exceptions::SymbolicEngine("SymbolicEngine::createSymbolicExpression(): Invalid operand.");
        }
      }


      /* Returns the new symbolic memory expression */
      const SharedSymbolicExpression& SymbolicEngine::createSymbolicMemoryExpression(triton::arch::Instruction& inst, const triton::ast::SharedAbstractNode& node, const triton::arch::MemoryAccess& mem, const std::string& comment) {
        std::vector<triton::ast::SharedAbstractNode> ret;
        triton::ast::SharedAbstractNode tmp = nullptr;
        SharedSymbolicExpression se         = nullptr;
        triton::uint64 address              = mem.getAddress();
        triton::uint32 writeSize            = mem.getSize();

        /* Record the aligned memory for a symbolic optimization */
        if (this->modes->isModeEnabled(triton::modes::ALIGNED_MEMORY)) {
          const SharedSymbolicExpression& aligned = this->newSymbolicExpression(node, MEMORY_EXPRESSION, "Aligned Byte reference - " + comment);
          this->addAlignedMemory(address, writeSize, aligned);
        }

        /*
         * As the x86's memory can be accessed without alignment, each byte of the
         * memory must be assigned to an unique reference.
         */
        ret.reserve(mem.getSize());
        while (writeSize) {
          triton::uint32 high = ((writeSize * bitsize::byte) - 1);
          triton::uint32 low  = ((writeSize * bitsize::byte) - bitsize::byte);
          /* Extract each byte of the memory */
          tmp = this->astCtxt->extract(high, low, node);
          /* Assign each byte to a new symbolic expression */
          se = this->newSymbolicExpression(tmp, MEMORY_EXPRESSION, "Byte reference - " + comment);
          /* Set the origin of the symbolic expression */
          se->setOriginMemory(triton::arch::MemoryAccess(((address + writeSize) - 1), triton::size::byte));
          /* ret is the for the final expression */
          ret.push_back(tmp);
          /* add the symbolic expression to the instruction */
          inst.addSymbolicExpression(se);
          /* Assign memory with little endian */
          this->addMemoryReference((address + writeSize) - 1, se);
          /* continue */
          writeSize--;
        }

        /* Set implicit read of the base and index registers from an effective address */
        this->setImplicitReadRegisterFromEffectiveAddress(inst, mem);

        /* Set explicit write of the memory access */
        inst.setStoreAccess(mem, node);

        /* If there is only one reference, we return the symbolic expression */
        if (ret.size() == 1) {
          /* Synchronize the concrete state */
          this->architecture->setConcreteMemoryValue(mem, tmp->evaluate());
          /* It will return se */
          return inst.symbolicExpressions.back();
        }

        /* Otherwise, we return the concatenation of all symbolic expressions */
        tmp = this->astCtxt->concat(ret);

        /* Synchronize the concrete state */
        this->architecture->setConcreteMemoryValue(mem, tmp->evaluate());

        se = this->newSymbolicExpression(tmp, MEMORY_EXPRESSION, "Temporary concatenation reference - " + comment);
        se->setOriginMemory(triton::arch::MemoryAccess(address, mem.getSize()));

        return inst.addSymbolicExpression(se);
      }


      /* Returns the parent AST after inserting the subregister (node) in its AST. */
      triton::ast::SharedAbstractNode SymbolicEngine::insertSubRegisterInParent(const triton::arch::Register& reg, const triton::ast::SharedAbstractNode& node, bool zxForAssign) {
        const triton::arch::Register& parentReg = this->architecture->getParentRegister(reg);

        /* If it's a flag register, there is nothing to do with sub register */
        if (this->architecture->isFlag(reg)) {
          return node;
        }

        switch (reg.getSize()) {
          /* ----------------------------------------------------------------*/
          case triton::size::byte: {
            const auto& origReg = this->getRegisterAst(parentReg);
            /*
             * Mainly used for x86
             * r[........xxxxxxxx]
             */
            if (reg.getLow() == 0) {
              const auto& keep = this->astCtxt->extract((parentReg.getBitSize() - 1), bitsize::byte, origReg);
              return this->astCtxt->concat(keep, node);
            }
            /*
             * Mainly used for x86
             * r[xxxxxxxx........]
             */
            else {
              const auto& keep = this->astCtxt->extract((parentReg.getBitSize() - 1), bitsize::word, origReg);
              return this->astCtxt->concat(keep, this->astCtxt->concat(node, this->astCtxt->extract((bitsize::byte - 1), 0, origReg)));
            }
          }

          /* ----------------------------------------------------------------*/
          case triton::size::word: {
            const auto& origReg = this->getRegisterAst(parentReg);
            return this->astCtxt->concat(this->astCtxt->extract((parentReg.getBitSize() - 1), bitsize::word, origReg), node);
          }

          /* ----------------------------------------------------------------*/
<<<<<<< HEAD
          case triton::size::dword:
          case triton::size::qword:
          case triton::size::dqword:
          case triton::size::qqword:
          case triton::size::dqqword: {
=======
          case DWORD_SIZE:
          case QWORD_SIZE:
          case FWORD_SIZE:
          case DQWORD_SIZE:
          case QQWORD_SIZE:
          case DQQWORD_SIZE: {
>>>>>>> db69c00b
            if (zxForAssign == false) {
              if (parentReg.getBitSize() > reg.getBitSize()) {
                const auto& origReg = this->getRegisterAst(parentReg);
                return this->astCtxt->concat(this->astCtxt->extract((parentReg.getBitSize() - 1), reg.getHigh() + 1, origReg), node);
              }
              else {
                return node;
              }
            }
            /* zxForAssign == true */
            else {
              return this->astCtxt->zx(parentReg.getBitSize() - node->getBitvectorSize(), node);
            }
          }
          /* ----------------------------------------------------------------*/
        }

        throw triton::exceptions::SymbolicEngine("SymbolicEngine::insertSubRegisterInParent(): Invalid register size.");
      }


      /* Returns the new symbolic register expression */
      const SharedSymbolicExpression& SymbolicEngine::createSymbolicRegisterExpression(triton::arch::Instruction& inst, const triton::ast::SharedAbstractNode& node, const triton::arch::Register& reg, const std::string& comment) {
        SharedSymbolicExpression se = nullptr;

        se = this->newSymbolicExpression(this->insertSubRegisterInParent(reg, node), REGISTER_EXPRESSION, comment);
        this->assignSymbolicExpressionToRegister(se, this->architecture->getParentRegister(reg));

        inst.setWrittenRegister(reg, node);
        return inst.addSymbolicExpression(se);
      }


      /* Returns the new symbolic volatile expression */
      const SharedSymbolicExpression& SymbolicEngine::createSymbolicVolatileExpression(triton::arch::Instruction& inst, const triton::ast::SharedAbstractNode& node, const std::string& comment) {
        const SharedSymbolicExpression& se = this->newSymbolicExpression(node, VOLATILE_EXPRESSION, comment);
        return inst.addSymbolicExpression(se);
      }


      /* Adds and assign a new memory reference */
      inline void SymbolicEngine::addMemoryReference(triton::uint64 mem, const SharedSymbolicExpression& expr) {
        this->memoryReference[mem] = expr;
      }


      /* Assigns a symbolic expression to a register */
      void SymbolicEngine::assignSymbolicExpressionToRegister(const SharedSymbolicExpression& se, const triton::arch::Register& reg) {
        const triton::ast::SharedAbstractNode& node = se->getAst();
        triton::uint32 id                           = reg.getParent();

        /* We can assign an expression only on parent registers */
        if (reg.getId() != id) {
          throw triton::exceptions::SymbolicEngine("SymbolicEngine::assignSymbolicExpressionToRegister(): We can assign an expression only on parent registers.");
        }

        /* Check if the size of the symbolic expression is equal to the target register */
        if (node->getBitvectorSize() != reg.getBitSize()) {
          throw triton::exceptions::SymbolicEngine("SymbolicEngine::assignSymbolicExpressionToRegister(): The size of the symbolic expression is not equal to the target register.");
        }

        se->setType(REGISTER_EXPRESSION);
        se->setOriginRegister(reg);

        if (reg.isMutable()) {
          /* Assign if this register is mutable */
          this->symbolicReg[id] = se;
          /* Synchronize the concrete state */
          this->architecture->setConcreteRegisterValue(reg, node->evaluate());
        }
      }


      /* Assigns a symbolic expression to a memory */
      void SymbolicEngine::assignSymbolicExpressionToMemory(const SharedSymbolicExpression& se, const triton::arch::MemoryAccess& mem) {
        const triton::ast::SharedAbstractNode& node = se->getAst();
        triton::uint64 address                      = mem.getAddress();
        triton::uint32 writeSize                    = mem.getSize();

        /* Check if the size of the symbolic expression is equal to the memory access */
        if (node->getBitvectorSize() != mem.getBitSize()) {
          throw triton::exceptions::SymbolicEngine("SymbolicEngine::assignSymbolicExpressionToMemory(): The size of the symbolic expression is not equal to the memory access.");
        }

        /* Record the aligned memory for a symbolic optimization */
        if (this->modes->isModeEnabled(triton::modes::ALIGNED_MEMORY)) {
          this->addAlignedMemory(address, writeSize, se);
        }

        /*
         * As the x86's memory can be accessed without alignment, each byte of the
         * memory must be assigned to an unique reference.
         */
        while (writeSize) {
          triton::uint32 high = ((writeSize * bitsize::byte) - 1);
          triton::uint32 low  = ((writeSize * bitsize::byte) - bitsize::byte);
          /* Extract each byte of the memory */
          const triton::ast::SharedAbstractNode& tmp = this->astCtxt->extract(high, low, node);
          /* For each byte create a new symbolic expression */
          const SharedSymbolicExpression& byteRef = this->newSymbolicExpression(tmp, MEMORY_EXPRESSION, "Byte reference");
          /* Set the origin of the symbolic expression */
          byteRef->setOriginMemory(triton::arch::MemoryAccess(((address + writeSize) - 1), triton::size::byte));
          /* Assign memory with little endian */
          this->addMemoryReference((address + writeSize) - 1, byteRef);
          /* continue */
          writeSize--;
        }

        /* Synchronize the concrete state */
        this->architecture->setConcreteMemoryValue(mem, node->evaluate());
      }


      /* Returns true if the symbolic engine is enable */
      bool SymbolicEngine::isEnabled(void) const {
        return this->enableFlag;
      }


      /* Returns true if the symbolic expression ID exists */
      bool SymbolicEngine::isSymbolicExpressionExists(triton::usize symExprId) const {
        auto it = this->symbolicExpressions.find(symExprId);

        if (it != this->symbolicExpressions.end()) {
          return (it->second.use_count() > 0);
        }

        return false;
      }


      /* Returns true if memory cell expressions contain symbolic variables. */
      bool SymbolicEngine::isMemorySymbolized(const triton::arch::MemoryAccess& mem) const {
        triton::uint64 addr = mem.getAddress();
        triton::uint32 size = mem.getSize();

        return this->isMemorySymbolized(addr, size);
      }


      /* Returns true if memory cell expressions contain symbolic variables. */
      bool SymbolicEngine::isMemorySymbolized(triton::uint64 addr, triton::uint32 size) const {
        for (triton::uint32 i = 0; i < size; i++) {
          const SharedSymbolicExpression& expr = this->getSymbolicMemory(addr + i);
          if (expr && expr->isSymbolized()) {
            return true;
          }
        }
        return false;
      }


      /* Returns true if the register expression contains a symbolic variable. */
      bool SymbolicEngine::isRegisterSymbolized(const triton::arch::Register& reg) const {
        const SharedSymbolicExpression& expr = this->getSymbolicRegister(reg);
        if (expr) {
          return expr->isSymbolized();
        }
        return false;
      }


      /* Enables or disables the symbolic engine */
      void SymbolicEngine::enable(bool flag) {
        this->enableFlag = flag;
      }


      /* Initializes the memory access AST (LOAD and STORE) */
      void SymbolicEngine::initLeaAst(triton::arch::MemoryAccess& mem, bool force) {
        if (mem.getBitSize() >= bitsize::byte) {
          const triton::arch::Register& base  = mem.getConstBaseRegister();
          const triton::arch::Register& index = mem.getConstIndexRegister();
          const triton::arch::Register& seg   = mem.getConstSegmentRegister();
          triton::uint64 segmentValue         = (this->architecture->isRegisterValid(seg) ? this->architecture->getConcreteRegisterValue(seg).convert_to<triton::uint64>() : 0);
          triton::uint64 scaleValue           = mem.getConstScale().getValue();
          triton::uint64 dispValue            = mem.getConstDisplacement().getValue();
          triton::uint32 bitSize              = (this->architecture->isRegisterValid(base) ? base.getBitSize() :
                                                  (this->architecture->isRegisterValid(index) ? index.getBitSize() :
                                                    (mem.getConstDisplacement().getBitSize() ? mem.getConstDisplacement().getBitSize() :
                                                      this->architecture->gprBitSize()
                                                    )
                                                  )
                                                );


          /* Initialize the AST of the memory access (LEA) -> ((pc + base) + (index * scale) + disp) */
          auto pcPlusBaseAst    = mem.getPcRelative() ? this->astCtxt->bv(mem.getPcRelative(), bitSize) :
                                    (this->architecture->isRegisterValid(base) ? this->getRegisterAst(base) :
                                      this->astCtxt->bv(0, bitSize));

          auto indexMulScaleAst = this->astCtxt->bvmul(
                                    (this->architecture->isRegisterValid(index) ? this->getRegisterAst(index) : this->astCtxt->bv(0, bitSize)),
                                    this->astCtxt->bv(scaleValue, bitSize)
                                  );

          auto dispAst          = this->astCtxt->bv(dispValue, bitSize);
          auto leaAst           = this->astCtxt->bvadd(
                                    index.isSubtracted() ? this->astCtxt->bvsub(pcPlusBaseAst, indexMulScaleAst) : this->astCtxt->bvadd(pcPlusBaseAst, indexMulScaleAst),
                                    dispAst
                                  );

          /* Use segments as base address instead of selector into the GDT. */
          if (segmentValue) {
            leaAst = this->astCtxt->bvadd(
                       this->astCtxt->bv(segmentValue, seg.getBitSize()),
                       this->astCtxt->sx((seg.getBitSize() - bitSize), leaAst)
                     );
          }

          /* Set AST */
          mem.setLeaAst(leaAst);

          /* Initialize the address only if it is not already defined */
          if (!mem.getAddress() || force)
            mem.setAddress(leaAst->evaluate().convert_to<triton::uint64>());
        }
      }


      triton::uint512 SymbolicEngine::getConcreteVariableValue(const SharedSymbolicVariable& symVar) const {
        return this->astCtxt->getVariableValue(symVar->getName());
      }


      void SymbolicEngine::setConcreteVariableValue(const SharedSymbolicVariable& symVar, const triton::uint512& value) {
        triton::uint512 max = -1;

        /* Check if the value is too big */
        max = max >> (512 - symVar->getSize());
        if (value > max) {
          throw triton::exceptions::SymbolicEngine("SymbolicEngine::setConcreteVariableValue(): Can not set this value (too big) to this symbolic variable.");
        }

        /* Update the symbolic variable value */
        this->astCtxt->updateVariable(symVar->getName(), value);

        /* Synchronize concrete state */
        if (symVar->getType() == REGISTER_VARIABLE) {
          const triton::arch::Register& reg = this->architecture->getRegister(static_cast<triton::arch::register_e>(symVar->getOrigin()));
          this->architecture->setConcreteRegisterValue(reg, value);
        }

        else if (symVar->getType() == MEMORY_VARIABLE && symVar->getSize() && !(symVar->getSize() % bitsize::byte)) {
          triton::uint64 addr            = symVar->getOrigin();
          triton::uint32 size            = symVar->getSize() / bitsize::byte;
          triton::arch::MemoryAccess mem = triton::arch::MemoryAccess(addr, size);

          this->architecture->setConcreteMemoryValue(mem, value);
        }
      }

    }; /* symbolic namespace */
  }; /* engines namespace */
}; /*triton namespace */<|MERGE_RESOLUTION|>--- conflicted
+++ resolved
@@ -182,11 +182,11 @@
       void SymbolicEngine::removeAlignedMemory(triton::uint64 address, triton::uint32 size) {
         /* Remove overloaded positive ranges */
         for (triton::uint32 index = 0; index < size; index++) {
-<<<<<<< HEAD
           this->alignedMemoryReference.erase(std::make_pair(address+index, triton::size::byte));
           this->alignedMemoryReference.erase(std::make_pair(address+index, triton::size::word));
           this->alignedMemoryReference.erase(std::make_pair(address+index, triton::size::dword));
           this->alignedMemoryReference.erase(std::make_pair(address+index, triton::size::qword));
+          this->alignedMemoryReference.erase(std::make_pair(address+index, triton::size::fword));
           this->alignedMemoryReference.erase(std::make_pair(address+index, triton::size::dqword));
           this->alignedMemoryReference.erase(std::make_pair(address+index, triton::size::qqword));
           this->alignedMemoryReference.erase(std::make_pair(address+index, triton::size::dqqword));
@@ -197,30 +197,10 @@
           if (index < triton::size::word)    this->alignedMemoryReference.erase(std::make_pair(address-index, triton::size::word));
           if (index < triton::size::dword)   this->alignedMemoryReference.erase(std::make_pair(address-index, triton::size::dword));
           if (index < triton::size::qword)   this->alignedMemoryReference.erase(std::make_pair(address-index, triton::size::qword));
+          if (index < triton::size::qword)   this->alignedMemoryReference.erase(std::make_pair(address-index, triton::size::fword));
           if (index < triton::size::dqword)  this->alignedMemoryReference.erase(std::make_pair(address-index, triton::size::dqword));
           if (index < triton::size::qqword)  this->alignedMemoryReference.erase(std::make_pair(address-index, triton::size::qqword));
           if (index < triton::size::dqqword) this->alignedMemoryReference.erase(std::make_pair(address-index, triton::size::dqqword));
-=======
-          this->alignedMemoryReference.erase(std::make_pair(address+index, BYTE_SIZE));
-          this->alignedMemoryReference.erase(std::make_pair(address+index, WORD_SIZE));
-          this->alignedMemoryReference.erase(std::make_pair(address+index, DWORD_SIZE));
-          this->alignedMemoryReference.erase(std::make_pair(address+index, QWORD_SIZE));
-          this->alignedMemoryReference.erase(std::make_pair(address+index, FWORD_SIZE));
-          this->alignedMemoryReference.erase(std::make_pair(address+index, DQWORD_SIZE));
-          this->alignedMemoryReference.erase(std::make_pair(address+index, QQWORD_SIZE));
-          this->alignedMemoryReference.erase(std::make_pair(address+index, DQQWORD_SIZE));
-        }
-
-        /* Remove overloaded negative ranges */
-        for (triton::uint32 index = 1; index < DQQWORD_SIZE; index++) {
-          if (index < WORD_SIZE)    this->alignedMemoryReference.erase(std::make_pair(address-index, WORD_SIZE));
-          if (index < DWORD_SIZE)   this->alignedMemoryReference.erase(std::make_pair(address-index, DWORD_SIZE));
-          if (index < QWORD_SIZE)   this->alignedMemoryReference.erase(std::make_pair(address-index, QWORD_SIZE));
-          if (index < FWORD_SIZE)   this->alignedMemoryReference.erase(std::make_pair(address-index, FWORD_SIZE));
-          if (index < DQWORD_SIZE)  this->alignedMemoryReference.erase(std::make_pair(address-index, DQWORD_SIZE));
-          if (index < QQWORD_SIZE)  this->alignedMemoryReference.erase(std::make_pair(address-index, QQWORD_SIZE));
-          if (index < DQQWORD_SIZE) this->alignedMemoryReference.erase(std::make_pair(address-index, DQQWORD_SIZE));
->>>>>>> db69c00b
         }
       }
 
@@ -991,20 +971,12 @@
           }
 
           /* ----------------------------------------------------------------*/
-<<<<<<< HEAD
           case triton::size::dword:
           case triton::size::qword:
+          case triton::size::fword:
           case triton::size::dqword:
           case triton::size::qqword:
           case triton::size::dqqword: {
-=======
-          case DWORD_SIZE:
-          case QWORD_SIZE:
-          case FWORD_SIZE:
-          case DQWORD_SIZE:
-          case QQWORD_SIZE:
-          case DQQWORD_SIZE: {
->>>>>>> db69c00b
             if (zxForAssign == false) {
               if (parentReg.getBitSize() > reg.getBitSize()) {
                 const auto& origReg = this->getRegisterAst(parentReg);
