#!/usr/bin/env python3
## -*- coding: utf-8 -*-
##
##  Jonathan Salwan - 2022-05-29
##
##  Solving the NorthSec 2018 MarsAnalytica (Virtual Machine) challenge.
##
##  Output:
##
##  $ time python solve.py
##  [+] Define registers
##  [+] Define memory areas
##  [+] Define memory 400000-e5e000
##  [+] Define memory e5e000-105d000
##  [+] Define memory 105d000-105e000
##  [+] Define memory 105e000-1080000
##  [+] Define memory 7ffff7da8000-7ffff7daa000
##  [+] Define memory 7ffff7daa000-7ffff7dd2000
##  [+] Define memory 7ffff7dd2000-7ffff7f3d000
##  [+] Define memory 7ffff7f3d000-7ffff7f94000
##  [+] Define memory 7ffff7f94000-7ffff7f95000
##  [+] Define memory 7ffff7f95000-7ffff7f99000
##  [+] Define memory 7ffff7f99000-7ffff7f9b000
##  [+] Define memory 7ffff7f9b000-7ffff7fa5000
##  [+] Define memory 7ffff7fc5000-7ffff7fc6000
##  [+] Define memory 7ffff7fc6000-7ffff7feb000
##  [+] Define memory 7ffff7feb000-7ffff7ff5000
##  [+] Define memory 7ffff7ff5000-7ffff7ff7000
##  [+] Define memory 7ffff7ff7000-7ffff7ff9000
##  [+] Define memory 7ffff7ff9000-7ffff7ffd000
##  [+] Define memory 7ffff7ffd000-7ffff7fff000
##  [+] Define memory 7ffffff42000-7ffffffff000
##  [+] Define memory ffffffffff600000-ffffffffff601000
##  [+] Hijack .plt @0x105E018 -> __free
##  [+] Hijack .plt @0x105E020 -> __putchar
##  [+] Hijack .plt @0x105E040 -> __getchar
##  [+] Hijack .plt @0x105E058 -> __malloc
##  [+] Hijack .plt @0x105E060 -> __fflush
##  [+] Hijack .plt @0x105E029 -> __puts
##  [+] Starting emulation
##  [+] 100,000 instructions executed
##  [+] 200,000 instructions executed
##  [+] 300,000 instructions executed
##  [+] 400,000 instructions executed
##  [+] 500,000 instructions executed
##  [+] 600,000 instructions executed
##  [+] 700,000 instructions executed
##  [+] Serial in construction: ",000007000$0P/c00@0"
##  [+] Serial in construction: "0@`xP@-@``DAp'!``@3"
##  [+] 800,000 instructions executed
##  [+] 900,000 instructions executed
##  [+] 1,000,000 instructions executed
##  [+] Serial in construction: "`:@``A7P`B0``9!yE+@"
##  [+] Serial in construction: "hP`MP(7!@c(BX3co[AM"
##  [+] Serial in construction: "A)<;7A-`pa@0m&!zZ@`"
##  [+] 1,100,000 instructions executed
##  [+] 1,200,000 instructions executed
##  [+] 1,300,000 instructions executed
##  [+] Serial in construction: "b(S;$@yAtA00n=-`?%d"
##  [+] Serial in construction: "e17~,C-^`C@sz1!|T:|"
##  [+] 1,400,000 instructions executed
##  [+] Serial in construction: "`0A{"`!W`##ppD7rqWx"
##  [+] Serial in construction: "a=Bd"^yMg$-Y`0-kjPp"
##  [+] Serial in construction: "o7Pz$d!>w(*oX'7]bH{"
##  [+] Serial in construction: "o=:H5Tc_l83=zB!ylRt"
##  [+] 1,500,000 instructions executed
##  [+] Serial in construction: "{?@X+cc>h55MyA!s^DY"
##  [+] Serial in construction: "q4Eo-eyMq-1dd0-leKx"
##  [+] Serial in construction: "q4Eo-eyMq-1dd0-leKx"
##  [+] Serial in construction: "q4Eo-eyMq-1dd0-leKx"
##  [+] 1,600,000 instructions executed
##  [+] Serial in construction: "q4Eo-eyMq-1dd0-leKx"
##  [+] Serial in construction: "q4Eo-eyMq-1dd0-leKx"
##  [+] End point reached
##  [+] Final serial found: q4Eo-eyMq-1dd0-leKx
##  [+] Emulation done
##  [+] Going further than just solving the challenge
##  [+] Lifting the path predicate to LLVM
##
##  ; ModuleID = 'tritonModule'
##  source_filename = "tritonModule"
##
##  ; Function Attrs: mustprogress nofree norecurse nosync nounwind readnone willreturn
##  define i1 @mars_analytica(i8 %SymVar_0, i8 %SymVar_1, i8 %SymVar_4, i8 %SymVar_3, i8 %SymVar_2, i8 %SymVar_7, i8 %SymVar_6, i8 %SymVar_5, i8 %SymVar_11, i8 %SymVar_8, i8 %SymVar_9, i8 %SymVar_10, i8 %SymVar_14, i8 %SymVar_12, i8 %SymVar_13, i8 %SymVar_15, i8 %SymVar_16, i8 %SymVar_18, i8 %SymVar_17) local_unnamed_addr #0 {
##  entry:
##    %0 = zext i8 %SymVar_13 to i32
##    %1 = zext i8 %SymVar_5 to i32
##    %2 = add nuw nsw i32 %0, %1
##    %3 = zext i8 %SymVar_16 to i32
##    %4 = mul nuw nsw i32 %2, %3
##    %.not = icmp eq i32 %4, 15049
##    %5 = zext i8 %SymVar_15 to i32
##    %6 = zext i8 %SymVar_3 to i32
##    %7 = mul nuw nsw i32 %5, %6
##    %8 = zext i8 %SymVar_2 to i32
##    %9 = zext i8 %SymVar_11 to i32
##    %10 = mul nuw nsw i32 %9, %8
##    %narrow = add nuw nsw i32 %7, %10
##    %.not1 = icmp eq i32 %narrow, 18888
##    %11 = zext i8 %SymVar_4 to i32
##    %12 = zext i8 %SymVar_18 to i32
##    %13 = mul nuw nsw i32 %12, %11
##    %14 = zext i8 %SymVar_12 to i32
##    %15 = sub nsw i32 %5, %14
##    %.neg = add nsw i32 %15, %13
##    %.not2 = icmp eq i32 %.neg, 5408
##    %16 = zext i8 %SymVar_6 to i32
##    %17 = mul nuw nsw i32 %9, %16
##    %18 = zext i8 %SymVar_1 to i32
##    %19 = mul nuw nsw i32 %6, %18
##    %narrow3 = add nuw nsw i32 %17, %19
##    %.not4 = icmp eq i32 %narrow3, 17872
##    %20 = xor i8 %SymVar_14, %SymVar_7
##    %21 = zext i8 %20 to i32
##    %22 = zext i8 %SymVar_17 to i32
##    %23 = mul nuw nsw i32 %22, %21
##    %.not5 = icmp eq i32 %23, 7200
##    %24 = zext i8 %SymVar_0 to i32
##    %25 = add nuw nsw i32 %8, %24
##    %26 = sub nsw i32 %25, %1
##    %.neg6 = add nsw i32 %26, %3
##    %.not7 = icmp eq i32 %.neg6, 182
##    %27 = zext i8 %SymVar_9 to i32
##    %28 = zext i8 %SymVar_10 to i32
##    %29 = zext i8 %SymVar_8 to i32
##    %30 = mul nuw nsw i32 %28, %29
##    %31 = add nuw nsw i32 %30, %27
##    %narrow8 = add nuw nsw i32 %31, %0
##    %.not9 = icmp eq i32 %narrow8, 5630
##    %32 = add nuw nsw i32 %6, %14
##    %.neg10 = sub nsw i32 %1, %32
##    %.not11 = icmp eq i32 %.neg10, -110
##    %33 = zext i8 %SymVar_7 to i32
##    %34 = zext i8 %SymVar_14 to i32
##    %35 = mul nuw nsw i32 %0, %34
##    %.neg12 = sub nsw i32 %33, %35
##    %.not13 = icmp eq i32 %.neg12, -2083
##    %36 = mul nuw nsw i32 %3, %8
##    %37 = xor i8 %SymVar_17, %SymVar_0
##    %38 = zext i8 %37 to i32
##    %39 = mul nuw nsw i32 %38, %18
##    %narrow14 = add nuw nsw i32 %39, %36
##    %.not15 = icmp eq i32 %narrow14, 9985
##    %40 = xor i8 %SymVar_10, %SymVar_9
##    %41 = zext i8 %40 to i32
##    %42 = add nuw nsw i32 %9, %12
##    %43 = sub nsw i32 %41, %42
##    %44 = xor i32 %43, %16
##    %.not16 = icmp eq i32 %44, -199
##    %45 = sub nsw i32 %29, %11
##    %46 = add nsw i32 %45, %5
##    %.not19 = icmp eq i32 %46, 176
##    %47 = add nuw nsw i32 %8, %11
##    %48 = xor i32 %47, %29
##    %.not20 = icmp eq i32 %48, 3
##    %.neg21 = sub nsw i32 %9, %6
##    %.not22 = icmp eq i32 %.neg21, -11
##    %.neg23 = sub nsw i32 %3, %22
##    %49 = add nuw nsw i32 %27, %1
##    %50 = xor i32 %49, %24
##    %.neg24 = mul nsw i32 %.neg23, %50
##    %.not25 = icmp eq i32 %.neg24, 5902
##    %51 = sub nsw i32 %5, %33
##    %52 = xor i8 %SymVar_18, %SymVar_1
##    %53 = zext i8 %52 to i32
##    %54 = xor i32 %51, %53
##    %.not26 = icmp eq i32 %54, 83
##    %55 = mul nuw nsw i32 %34, %16
##    %56 = sub nsw i32 %14, %28
##    %57 = xor i32 %56, %0
##    %58 = mul nsw i32 %55, %57
##    %.not27 = icmp eq i32 %58, 16335
##    %SymVar_18.off = add i8 %SymVar_18, -33
##    %59 = icmp ult i8 %SymVar_18.off, 94
##    %SymVar_17.off = add i8 %SymVar_17, -33
##    %60 = icmp ult i8 %SymVar_17.off, 94
##    %SymVar_16.off = add i8 %SymVar_16, -33
##    %61 = icmp ult i8 %SymVar_16.off, 94
##    %SymVar_15.off = add i8 %SymVar_15, -33
##    %62 = icmp ult i8 %SymVar_15.off, 94
##    %SymVar_14.off = add i8 %SymVar_14, -33
##    %63 = icmp ult i8 %SymVar_14.off, 94
##    %SymVar_13.off = add i8 %SymVar_13, -33
##    %64 = icmp ult i8 %SymVar_13.off, 94
##    %SymVar_12.off = add i8 %SymVar_12, -33
##    %65 = icmp ult i8 %SymVar_12.off, 94
##    %SymVar_11.off = add i8 %SymVar_11, -33
##    %66 = icmp ult i8 %SymVar_11.off, 94
##    %SymVar_10.off = add i8 %SymVar_10, -33
##    %67 = icmp ult i8 %SymVar_10.off, 94
##    %SymVar_9.off = add i8 %SymVar_9, -33
##    %68 = icmp ult i8 %SymVar_9.off, 94
##    %SymVar_8.off = add i8 %SymVar_8, -33
##    %69 = icmp ult i8 %SymVar_8.off, 94
##    %SymVar_7.off = add i8 %SymVar_7, -33
##    %70 = icmp ult i8 %SymVar_7.off, 94
##    %SymVar_6.off = add i8 %SymVar_6, -33
##    %71 = icmp ult i8 %SymVar_6.off, 94
##    %SymVar_5.off = add i8 %SymVar_5, -33
##    %72 = icmp ult i8 %SymVar_5.off, 94
##    %SymVar_4.off = add i8 %SymVar_4, -33
##    %73 = icmp ult i8 %SymVar_4.off, 94
##    %SymVar_3.off = add i8 %SymVar_3, -33
##    %74 = icmp ult i8 %SymVar_3.off, 94
##    %SymVar_2.off = add i8 %SymVar_2, -33
##    %75 = icmp ult i8 %SymVar_2.off, 94
##    %SymVar_1.off = add i8 %SymVar_1, -33
##    %76 = icmp ult i8 %SymVar_1.off, 94
##    %SymVar_0.off = add i8 %SymVar_0, -33
##    %77 = icmp ult i8 %SymVar_0.off, 94
##    %78 = and i1 %77, %76
##    %79 = and i1 %78, %75
##    %80 = and i1 %74, %79
##    %81 = and i1 %73, %80
##    %82 = and i1 %81, %72
##    %83 = and i1 %71, %82
##    %84 = and i1 %70, %83
##    %85 = and i1 %69, %84
##    %86 = and i1 %68, %85
##    %87 = and i1 %67, %86
##    %88 = and i1 %66, %87
##    %89 = and i1 %65, %88
##    %90 = and i1 %64, %89
##    %91 = and i1 %63, %90
##    %92 = and i1 %62, %91
##    %93 = and i1 %61, %92
##    %94 = and i1 %60, %93
##    %95 = and i1 %59, %94
##    %96 = and i1 %77, %95
##    %97 = and i1 %76, %96
##    %98 = and i1 %75, %97
##    %99 = and i1 %74, %98
##    %100 = and i1 %73, %99
##    %101 = and i1 %72, %100
##    %102 = and i1 %71, %101
##    %103 = and i1 %70, %102
##    %104 = and i1 %69, %103
##    %105 = and i1 %68, %104
##    %106 = and i1 %67, %105
##    %107 = and i1 %66, %106
##    %108 = and i1 %65, %107
##    %109 = and i1 %64, %108
##    %110 = and i1 %63, %109
##    %111 = and i1 %62, %110
##    %112 = and i1 %61, %111
##    %113 = and i1 %60, %112
##    %114 = and i1 %59, %113
##    %115 = and i1 %.not27, %114
##    %116 = and i1 %.not26, %115
##    %117 = and i1 %.not25, %116
##    %118 = and i1 %.not22, %117
##    %119 = and i1 %.not20, %118
##    %120 = and i1 %.not19, %119
##    %121 = and i1 %.not16, %120
##    %122 = and i1 %.not15, %121
##    %123 = and i1 %.not13, %122
##    %124 = and i1 %.not11, %123
##    %125 = and i1 %.not9, %124
##    %126 = and i1 %.not7, %125
##    %127 = and i1 %.not5, %126
##    %128 = and i1 %.not4, %127
##    %129 = and i1 %.not2, %128
##    %130 = and i1 %.not1, %129
##    %131 = and i1 %.not, %130
##    ret i1 %131
##  }
##
##  attributes #0 = { mustprogress nofree norecurse nosync nounwind readnone willreturn }
##
##  python solve.py  136.84s user 0.56s system 99% cpu 2:17.53 total
##

from __future__ import print_function
from triton     import *

import string
import sys
import lief
import os

DEBUG = False
def debug(s):
    if DEBUG: print(s)

# Memory mapping
BASE_PLT   = 0x10000000
BASE_ARGV  = 0x20000000
BASE_ALLOC = 0x30000000
BASE_STACK = 0x9fffffff

# Global settings
SYMBOLIC = True
CONCRETE = not SYMBOLIC
CHAR_CNT = 0

# Allocation information used by malloc()
mallocCurrentAllocation = 0
mallocMaxAllocation     = 2048
mallocBase              = BASE_ALLOC
mallocChunkSize         = 0x00010000


def __free(ctx):
    debug('[+] __free hooked')
    # Do not care about free :)
    return (CONCRETE, None)


def __putchar(ctx):
    debug('[+] __putchar hooked')

    # Get arguments
    arg1 = ctx.getConcreteRegisterValue(ctx.registers.rdi)
    sys.stdout.write(chr(arg1))

    return (CONCRETE, 1)


def __getchar(ctx):
    global CHAR_CNT
    debug('[+] __getchar hooked, returning a symbolic variable')
    # The target uses getchar several times to read each character
    # of the serial input. So we will symbolize the return of this
    # function. We also return as a concrete value the character
    # 'A' 19 times and then '\n'. This is basically the size of
    # serial.
    ret = (0x0a if CHAR_CNT == 19 else 0x41)
    CHAR_CNT +=1
    return (SYMBOLIC, ret)


# Minimalist alloc implementation.
def __malloc(ctx):
    global mallocCurrentAllocation
    global mallocMaxAllocation
    global mallocBase
    global mallocChunkSize

    debug('[+] __malloc hooked')

    # Get arguments
    size = ctx.getConcreteRegisterValue(ctx.registers.rdi)

    if size > mallocChunkSize:
        debug('[-] malloc failed: size too big')
        sys.exit(-1)

    if mallocCurrentAllocation >= mallocMaxAllocation:
        debug('[-] malloc failed: too many allocations done')
        sys.exit(-1)

    area = mallocBase + (mallocCurrentAllocation * mallocChunkSize)
    mallocCurrentAllocation += 1

    # Return value
    return (CONCRETE, area)


def __fflush(ctx):
    debug('[+] __fflush hooked')
    # Assuming it's stdout :)
    sys.stdout.flush()
    return (CONCRETE, None)


def getMemoryString(ctx, addr):
    s = str()
    index = 0

    while ctx.getConcreteMemoryValue(addr+index):
        c = chr(ctx.getConcreteMemoryValue(addr+index))
        if c not in string.printable: c = ""
        s += c
        index  += 1

    return s


def __puts(ctx):
    debug('[+] __puts hooked')

    # Get arguments
    arg1 = getMemoryString(ctx, ctx.getConcreteRegisterValue(ctx.registers.rdi))
    sys.stdout.write(arg1 + '\n')

    # Return value
    return (CONCRETE, len(arg1) + 1)


# Routine to emulate
customRelocation = [
    ['__free',      __free,     BASE_PLT + 1],
    ['__putchar',   __putchar,  BASE_PLT + 2],
    ['__getchar',   __getchar,  BASE_PLT + 3],
    ['__malloc',    __malloc,   BASE_PLT + 4],
    ['__fflush',    __fflush,   BASE_PLT + 5],
    ['__puts',      __puts,     BASE_PLT + 6],
]


def routineHandler(ctx):
    pc = ctx.getConcreteRegisterValue(ctx.registers.rip)
    for rel in customRelocation:
        if rel[2] == pc:
            # Emulate the routine and the return value
            state, ret_value = rel[1](ctx)
            if ret_value is not None:
                ctx.setConcreteRegisterValue(ctx.registers.rax, ret_value)
                if state is SYMBOLIC:
                    ast = ctx.getAstContext()
                    var = ctx.symbolizeRegister(ctx.registers.al)
                    ctx.pushPathConstraint(ast.land([ast.variable(var) > 0x20, ast.variable(var) < 0x7f]))
            # Get the return address
            ret_addr = ctx.getConcreteMemoryValue(MemoryAccess(ctx.getConcreteRegisterValue(ctx.registers.rsp), CPUSIZE.QWORD))
            # Hijack RIP to skip the call
            ctx.setConcreteRegisterValue(ctx.registers.rip, ret_addr)
            # Restore RSP (simulate the ret)
            ctx.setConcreteRegisterValue(ctx.registers.rsp, ctx.getConcreteRegisterValue(ctx.registers.rsp)+CPUSIZE.QWORD)
    return


def symbolicBranch(ctx):
    serial = bytearray(19)
    ast    = ctx.getAstContext()
    pred   = ctx.getPathPredicate()
    zf     = ctx.getRegisterAst(ctx.registers.zf)

    model, status, _ = ctx.getModel(ast.land([pred, zf == 1]), status=True)
    if status == SOLVER_STATE.SAT:
        for k, v in sorted(model.items()):
            serial[k] = v.getValue()
            ctx.setConcreteVariableValue(v.getVariable(), v.getValue())
        print(f'[+] Serial in construction: "{serial.decode()}"')

    return serial


# Emulate the binary code.
def emulate(ctx, pc):
    count = 0
    serial = None
    while pc:
        # Fetch opcodes
        opcodes = ctx.getConcreteMemoryAreaValue(pc, 16)

        # Create the Triton instruction
        instruction = Instruction(pc, opcodes)
        ctx.processing(instruction)

        count += 1
        if count % 100000 == 0:
            print(f'[+] {count:,} instructions executed')

        if instruction.isSymbolized() and instruction.getType() == OPCODE.X86.CMP:
            serial = symbolicBranch(ctx)

        elif instruction.getType() == OPCODE.X86.HLT or instruction.getAddress() == 0xc4d42a:
            print(f'[+] End point reached')
            print(f'[+] Final serial found: {serial.decode()}')
            break

        # Simulate routines
        routineHandler(ctx)

        # Next
        pc = ctx.getConcreteRegisterValue(ctx.registers.rip)

    return serial


# As we dumped the memory, the plt has already been linked to libc.
# We patch the PLT to hijack control flow to our own routines.
def patchPLT(ctx):
    print('[+] Hijack .plt @0x105E018 -> __free')
    ctx.setConcreteMemoryValue(MemoryAccess(0x105E018, CPUSIZE.QWORD), BASE_PLT + 1)

    print('[+] Hijack .plt @0x105E020 -> __putchar')
    ctx.setConcreteMemoryValue(MemoryAccess(0x105E020, CPUSIZE.QWORD), BASE_PLT + 2)

    print('[+] Hijack .plt @0x105E040 -> __getchar')
    ctx.setConcreteMemoryValue(MemoryAccess(0x105E040, CPUSIZE.QWORD), BASE_PLT + 3)

    print('[+] Hijack .plt @0x105E058 -> __malloc')
    ctx.setConcreteMemoryValue(MemoryAccess(0x105E058, CPUSIZE.QWORD), BASE_PLT + 4)

    print('[+] Hijack .plt @0x105E060 -> __fflush')
    ctx.setConcreteMemoryValue(MemoryAccess(0x105E060, CPUSIZE.QWORD), BASE_PLT + 5)

    print('[+] Hijack .plt @0x105E029 -> __puts')
    ctx.setConcreteMemoryValue(MemoryAccess(0x105E028, CPUSIZE.QWORD), BASE_PLT + 6)
    return


def run(ctx):
    print('[+] Starting emulation')
    serial = emulate(ctx, ctx.getConcreteRegisterValue(ctx.registers.rip))
    print('[+] Emulation done')
    return serial


def loadDump(ctx, path):
    # Open the dump
    fd = open(path)
    data = eval(fd.read())
    fd.close()

    # Extract registers and memory
    regs = data[0]
    mems = data[1]

    # Load registers and memory into the libctx
    print('[+] Define registers')
    ctx.setConcreteRegisterValue(ctx.registers.rax,    regs['rax'])
    ctx.setConcreteRegisterValue(ctx.registers.rbx,    regs['rbx'])
    ctx.setConcreteRegisterValue(ctx.registers.rcx,    regs['rcx'])
    ctx.setConcreteRegisterValue(ctx.registers.rdx,    regs['rdx'])
    ctx.setConcreteRegisterValue(ctx.registers.rdi,    regs['rdi'])
    ctx.setConcreteRegisterValue(ctx.registers.rsi,    regs['rsi'])
    ctx.setConcreteRegisterValue(ctx.registers.rbp,    regs['rbp'])
    ctx.setConcreteRegisterValue(ctx.registers.rsp,    regs['rsp'])
    ctx.setConcreteRegisterValue(ctx.registers.rip,    regs['rip'])
    ctx.setConcreteRegisterValue(ctx.registers.r8,     regs['r8'])
    ctx.setConcreteRegisterValue(ctx.registers.r9,     regs['r9'])
    ctx.setConcreteRegisterValue(ctx.registers.r10,    regs['r10'])
    ctx.setConcreteRegisterValue(ctx.registers.r11,    regs['r11'])
    ctx.setConcreteRegisterValue(ctx.registers.r12,    regs['r12'])
    ctx.setConcreteRegisterValue(ctx.registers.r13,    regs['r13'])
    ctx.setConcreteRegisterValue(ctx.registers.r14,    regs['r14'])
    ctx.setConcreteRegisterValue(ctx.registers.eflags, regs['eflags'])

    print('[+] Define memory areas')
    for mem in mems:
        start = mem['start']
        end   = mem['end']
        print('[+] Define memory %x-%x' %(start, end))
        if mem['memory']:
            ctx.setConcreteMemoryAreaValue(start, mem['memory'])

    return


def lifting2llvm(ctx):
    predicate = ctx.getPathPredicate()
    M = ctx.liftToLLVM(predicate, fname="mars_analytica", optimize=True)
    print('[+] Going further than just solving the challenge')
    print('[+] Lifting the path predicate to LLVM')
    print()
    print(M)
    return


def main():
    # Get a Triton context
    ctx = TritonContext(ARCH.X86_64)

    # Set optimization
    ctx.setMode(MODE.ALIGNED_MEMORY, True)
    ctx.setMode(MODE.CONSTANT_FOLDING, True)
    ctx.setMode(MODE.ONLY_ON_SYMBOLIZED, True)
    ctx.setMode(MODE.AST_OPTIMIZATIONS, True)

    # Load the meory dump
    loadDump(ctx, os.path.join(os.path.dirname(__file__), "fulldump.dump"))

    # Perform our own relocations
    patchPLT(ctx)

    # Init and emulate
    serial = run(ctx)

    # Going further than just solving the challenge
    # Lifting the path predicate to LLVM
<<<<<<< HEAD
    if if VERSION.LLVM_INTERFACE is True:
=======
    if VERSION.LLVM_INTERFACE is True:
>>>>>>> f86f19c5
        lifting2llvm(ctx)

    # Used as unittest
    return not serial == b'q4Eo-eyMq-1dd0-leKx'


if __name__ == '__main__':
    retValue = main()
    sys.exit(retValue)<|MERGE_RESOLUTION|>--- conflicted
+++ resolved
@@ -570,11 +570,7 @@
 
     # Going further than just solving the challenge
     # Lifting the path predicate to LLVM
-<<<<<<< HEAD
-    if if VERSION.LLVM_INTERFACE is True:
-=======
     if VERSION.LLVM_INTERFACE is True:
->>>>>>> f86f19c5
         lifting2llvm(ctx)
 
     # Used as unittest
